--- conflicted
+++ resolved
@@ -152,7 +152,6 @@
             "User to System: Yes I did",
             "System to User: Great! Did you see a nurse or a doctor?",
         ],
-<<<<<<< HEAD
         "survey_complete": False,
         "intent": "JOURNEY_RESPONSE",
         "intent_related_response": None,
@@ -187,8 +186,6 @@
             }
         ]
     }
-=======
-    }
 
 
 @mock.patch.dict(
@@ -212,5 +209,4 @@
     client = TestClient(app)
     response = client.get("/metrics")
     assert response.status_code == 200
-    assert "python_info" in response.text
->>>>>>> 95f4a725
+    assert "python_info" in response.text