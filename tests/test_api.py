import os
from unittest import mock

import pytest
from fastapi.testclient import TestClient
from haystack.dataclasses import ChatMessage
from sentry_sdk import get_client as get_sentry_client

from ai4gd_momconnect_haystack.api import app, setup_sentry
from ai4gd_momconnect_haystack.database import AsyncSessionLocal
from ai4gd_momconnect_haystack.enums import AssessmentType, HistoryType
from ai4gd_momconnect_haystack.pydantic_models import (
    AssessmentEndScoreBasedMessage,
    AssessmentResult,
)
from ai4gd_momconnect_haystack.sqlalchemy_models import (
    AssessmentEndMessagingHistory,
    UserJourneyState,
)
<<<<<<< HEAD

=======
from ai4gd_momconnect_haystack.utilities import ANC_SURVEY_MAP
>>>>>>> 197ac3a6

SERVICE_PERSONA_TEXT = "Test Persona"


def test_health():
    client = TestClient(app)
    response = client.get("/health")
    assert response.status_code == 200
    assert response.json() == {"health": "ok"}


@mock.patch.dict(os.environ, {"API_TOKEN": "testtoken"}, clear=True)
def test_onboarding_missing_auth():
    client = TestClient(app)
    response = client.post("/v1/onboarding")
    assert response.status_code == 422


@mock.patch.dict(os.environ, {"API_TOKEN": "testtoken"}, clear=True)
def test_onboarding_invalid_auth_value():
    client = TestClient(app)
    response = client.post("/v1/onboarding", headers={"Authorization": ""})
    assert response.status_code == 401


@mock.patch.dict(os.environ, {"API_TOKEN": "testtoken"}, clear=True)
def test_onboarding_invalid_auth_scheme():
    client = TestClient(app)
    response = client.post(
        "/v1/onboarding", headers={"Authorization": "Bearer testtoken"}
    )
    assert response.status_code == 401


@pytest.mark.parametrize(
    "endpoint", ["/v1/onboarding", "/v1/assessment", "/v1/survey", "/v1/resume"]
)
@mock.patch.dict(os.environ, {"API_TOKEN": "testtoken"}, clear=True)
def test_invalid_auth(endpoint, client: TestClient):
    response = client.post(endpoint, headers={"Authorization": "Bearer testtoken"})
    assert response.status_code == 401
    response = client.post(endpoint, headers={"Authorization": "Token invalid"})
    assert response.status_code == 401


@mock.patch.dict(os.environ, {"API_TOKEN": "testtoken"}, clear=True)
def test_onboarding_invalid_auth_token():
    client = TestClient(app)
    response = client.post("/v1/onboarding", headers={"Authorization": "Token invalid"})
    assert response.status_code == 401


@pytest.mark.asyncio
@mock.patch.dict(os.environ, {"API_TOKEN": "testtoken"}, clear=True)
@mock.patch("ai4gd_momconnect_haystack.api.handle_conversational_repair")
@mock.patch("ai4gd_momconnect_haystack.api.handle_user_message")
@mock.patch(
    "ai4gd_momconnect_haystack.api.get_or_create_chat_history",
    new_callable=mock.AsyncMock,
)
async def test_onboarding_chitchat(
    mock_get_history, mock_handle_user_message, mock_repair
):
    """
    Tests that when a user provides a chitchat response during the onboarding flow,
    the system triggers the conversational repair mechanism instead of proceeding.
    """
    initial_history = [
        ChatMessage.from_system("..."),
        ChatMessage.from_assistant("Intro message..."),
        ChatMessage.from_user("Yes"),  # User has already consented
        ChatMessage.from_assistant("Original question?"),
    ]
    mock_get_history.return_value = initial_history
    mock_handle_user_message.return_value = ("CHITCHAT", "User is chitchatting")
    mock_repair.return_value = "Rephrased question."

    client = TestClient(app)
    response = client.post(
        "/v1/onboarding",
        headers={"Authorization": "Token testtoken"},
        json={
            "user_id": "TestUser",
            "user_context": {},
            "user_input": "Hello!",
            "failure_count": 0,
        },
    )
    assert response.status_code == 200
    json_response = response.json()
    assert json_response["question"] == "Rephrased question."
    assert json_response["intent"] == "REPAIR"
    assert json_response["failure_count"] == 1
    mock_repair.assert_called_once()


@pytest.mark.asyncio
@mock.patch.dict(os.environ, {"API_TOKEN": "testtoken"}, clear=True)
@mock.patch("ai4gd_momconnect_haystack.api.SERVICE_PERSONA_TEXT", "Test Persona")
@mock.patch("ai4gd_momconnect_haystack.api.get_next_onboarding_question")
@mock.patch(
    "ai4gd_momconnect_haystack.api.save_chat_history",
    new_callable=mock.AsyncMock,
)
@mock.patch(
    "ai4gd_momconnect_haystack.api.delete_chat_history_for_user",
    new_callable=mock.AsyncMock,
)
@mock.patch(
    "ai4gd_momconnect_haystack.api.get_or_create_chat_history",
    new_callable=mock.AsyncMock,
)
async def test_onboarding_first_question(
    get_or_create_chat_history,
    delete_chat_history_for_user,
    save_chat_history,
    get_next_onboarding_question,
):
    """
    For the first interaction (no user input), the API should return the
    introduction message and correctly initialize the chat history.
    """
    client = TestClient(app)
    response = client.post(
        "/v1/onboarding",
        headers={"Authorization": "Token testtoken"},
        json={"user_id": "TestUser", "user_context": {}, "user_input": ""},
    )

    # 1. Assert the API response is correct
    assert response.status_code == 200
    json_response = response.json()
    assert "Shall we begin?" in json_response["question"]
    assert json_response["intent"] == "SYSTEM_INTRO"

    # 2. Assert that history creation was attempted first
    get_or_create_chat_history.assert_awaited_once_with(
        user_id="TestUser", history_type=HistoryType.onboarding
    )

    # 3. Assert that the old history was then deleted
    delete_chat_history_for_user.assert_awaited_once_with(
        "TestUser", HistoryType.onboarding
    )

    # 4. Assert that the new history is saved correctly
    save_chat_history.assert_awaited_once_with(
        user_id="TestUser", messages=mock.ANY, history_type=HistoryType.onboarding
    )
    saved_messages = save_chat_history.call_args.kwargs["messages"]

    # 5. Assert the content of the saved history
    assert len(saved_messages) == 2
    assert saved_messages[0].is_from(role="system")
    assert saved_messages[0].text == "Test Persona"
    assert saved_messages[1].is_from(role="assistant")
    assert "Shall we begin?" in saved_messages[1].text

    # 6. Assert that the regular logic to get the next question was NOT called
    get_next_onboarding_question.assert_not_called()


@pytest.mark.asyncio
@mock.patch.dict(os.environ, {"API_TOKEN": "testtoken"}, clear=True)
@mock.patch("ai4gd_momconnect_haystack.api.process_onboarding_step")
@mock.patch(
    "ai4gd_momconnect_haystack.api.handle_user_message",
    return_value=("JOURNEY_RESPONSE", ""),
)
@mock.patch(
    "ai4gd_momconnect_haystack.api.save_chat_history",
    new_callable=mock.AsyncMock,
)
@mock.patch(
    "ai4gd_momconnect_haystack.api.get_or_create_chat_history",
    new_callable=mock.AsyncMock,
)
async def test_onboarding(
    get_or_create_chat_history,
    save_chat_history,
    handle_user_message,
    mock_process_step,
):
    """
    A standard user response (after consent) should be processed,
    context updated, and the next question returned.
    """
    initial_history = [
        ChatMessage.from_system(SERVICE_PERSONA_TEXT),
        ChatMessage.from_assistant("Intro message..."),
        ChatMessage.from_user("Yes"),
        ChatMessage.from_assistant("Welcome!"),
    ]
    get_or_create_chat_history.return_value = initial_history
    mock_process_step.return_value = (
        {"area_type": "City"},
        {"contextualized_question": "Next Q"},
    )

    client = TestClient(app)
    client.post(
        "/v1/onboarding",
        headers={"Authorization": "Token testtoken"},
        json={"user_id": "TestUser", "user_context": {}, "user_input": "city"},
    )
    saved_messages = save_chat_history.call_args.kwargs["messages"]
    assert len(saved_messages) == 6
    assert saved_messages[4].text == "city"
    mock_process_step.assert_called_once_with(
        user_input="city", current_context={}, current_question="Welcome!"
    )


@pytest.mark.asyncio
@mock.patch.dict(os.environ, {"API_TOKEN": "testtoken"}, clear=True)
@mock.patch("ai4gd_momconnect_haystack.api.handle_conversational_repair")
@mock.patch("ai4gd_momconnect_haystack.api.handle_user_message")
async def test_assessment_chitchat(mock_handle_user_message, mock_repair):
    """
    Tests that a chitchat response during an assessment correctly triggers the
    conversational repair flow, re-phrasing the question rather than attempting
    to validate the answer.
    """
    mock_handle_user_message.return_value = ("CHITCHAT", "User is chitchatting")
    mock_repair.return_value = "Rephrased assessment question."

    client = TestClient(app)
    response = client.post(
        "/v1/assessment",
        headers={"Authorization": "Token testtoken"},
        json={
            "user_id": "TestUser",
            "user_context": {},
            "user_input": "Hello!",
            "flow_id": "dma-pre-assessment",
            "question_number": 1,
            "previous_question": "How are you feeling?",
            "failure_count": 0,
        },
    )
    assert response.status_code == 200
    json_response = response.json()
    assert json_response["question"] == "Rephrased assessment question."
    assert json_response["intent"] == "REPAIR"
    assert json_response["failure_count"] == 1
    mock_repair.assert_called_once()


@pytest.mark.asyncio
@mock.patch.dict(os.environ, {"API_TOKEN": "testtoken"}, clear=True)
@mock.patch("ai4gd_momconnect_haystack.api.handle_user_message")
@mock.patch(
    "ai4gd_momconnect_haystack.api.get_assessment_question", new_callable=mock.AsyncMock
)
@mock.patch(
    "ai4gd_momconnect_haystack.api.delete_assessment_history_for_user",
    new_callable=mock.AsyncMock,
)
@mock.patch("ai4gd_momconnect_haystack.api.validate_assessment_answer")
@mock.patch(
    "ai4gd_momconnect_haystack.api.save_assessment_question",
    new_callable=mock.AsyncMock,
)
async def test_assessment_initial_message(
    save_assessment_question,
    validate_assessment_answer,
    delete_assessment_history_for_user,
    get_assessment_question,
    handle_user_message,
):
    """
    On the first interaction with the user, we don't have a user input. This should be
    treated as a Journey Response and we should not check the intent or extract an answer.
    """
    get_assessment_question.return_value = {
        "contextualized_question": "How confident are you in discussing your maternal health concerns with your healthcare provider?",
        "current_question_number": 1,
    }

    client = TestClient(app)
    response = client.post(
        "/v1/assessment",
        headers={"Authorization": "Token testtoken"},
        json={
            "user_id": "TestUser",
            "user_context": {},
            "user_input": "",
            "flow_id": "dma-pre-assessment",
            "question_number": 1,
            "previous_question": "",
            "failure_count": 0,
        },
    )

    assert response.status_code == 200
    assert response.json() == {
        "question": "How confident are you in discussing your maternal health concerns with your healthcare provider?",
        "next_question": 1,
        "intent": "JOURNEY_RESPONSE",
        "intent_related_response": "",
        "processed_answer": None,
        "failure_count": 0,
        "reengagement_info": None,
    }

    handle_user_message.assert_not_called()
    validate_assessment_answer.assert_not_called()
    delete_assessment_history_for_user.assert_awaited_once_with(
        "TestUser", AssessmentType.dma_pre_assessment
    )
    get_assessment_question.assert_awaited_once()
    save_assessment_question.assert_awaited_once()


@pytest.mark.asyncio
@mock.patch.dict(os.environ, {"API_TOKEN": "testtoken"}, clear=True)
@mock.patch("ai4gd_momconnect_haystack.api.handle_user_message")
@mock.patch(
    "ai4gd_momconnect_haystack.api.get_assessment_question", new_callable=mock.AsyncMock
)
@mock.patch(
    "ai4gd_momconnect_haystack.api.calculate_and_store_assessment_result",
    new_callable=mock.AsyncMock,
)
@mock.patch("ai4gd_momconnect_haystack.api.validate_assessment_answer")
@mock.patch("ai4gd_momconnect_haystack.api.score_assessment_question")
@mock.patch(
    "ai4gd_momconnect_haystack.api.save_assessment_question",
    new_callable=mock.AsyncMock,
)
async def test_assessment_valid_journey_response(
    save_assessment_question,
    score_assessment_question,
    validate_assessment_answer,
    calculate_and_store_assessment_result,
    get_assessment_question,
    handle_user_message,
):
    """
    On a valid user journey response, the endpoint should validate the answer, score it,
    save it, calculate the aggregate result, and then fetch and return the
    next question, ensuring `failure_count` is correctly included in the final response.
    """
    # --- Mock Setup ---
    # 1. Intent detection identifies a standard journey response.
    handle_user_message.return_value = "JOURNEY_RESPONSE", ""

    # 2. Validation is successful, processes the answer, and points to question 2.
    validate_assessment_answer.return_value = {
        "processed_user_response": "very confident",
        "next_question_number": 2,
    }

    # 3. Scoring returns a score for the processed answer.
    score_assessment_question.return_value = 5

    # 4. The next question (question 2) is fetched.
    get_assessment_question.return_value = {
        "contextualized_question": "This is the second question.",
        "current_question_number": 2,
    }

    # --- API Call ---
    client = TestClient(app)
    response = client.post(
        "/v1/assessment",
        headers={"Authorization": "Token testtoken"},
        json={
            "user_id": "TestUser",
            "user_context": {},
            "user_input": "I feel very confident",
            "flow_id": "dma-pre-assessment",
            "question_number": 1,
            "previous_question": "How confident are you?",
            "failure_count": 0,
        },
    )

    # --- Assertions ---
    assert response.status_code == 200
    assert response.json() == {
        "question": "This is the second question.",
        "next_question": 2,
        "intent": "JOURNEY_RESPONSE",
        "intent_related_response": "",
        "processed_answer": "very confident",
        "failure_count": 0,
        "reengagement_info": None,
    }

    # Assert that the core logic functions were called with the correct arguments
    handle_user_message.assert_called_once_with(
        "How confident are you?", "I feel very confident"
    )
    validate_assessment_answer.assert_called_once_with(
        user_response="I feel very confident",
        question_number=1,
        current_flow_id="dma-pre-assessment",
    )
    score_assessment_question.assert_called_once_with(
        "very confident", 1, "dma-pre-assessment"
    )

    calculate_and_store_assessment_result.assert_awaited_once_with(
        "TestUser", "dma-pre-assessment"
    )

    get_assessment_question.assert_awaited_once_with(
        user_id="TestUser",
        flow_id="dma-pre-assessment",
        question_number=2,  # Importantly, it asks for the *next* question
        user_context={},
    )

    # Assert that the data was saved correctly in two separate calls
    assert save_assessment_question.await_count == 2

    # Check the call to save the user's answer and score
    call_to_save_answer = mock.call(
        user_id="TestUser",
        assessment_type="dma-pre-assessment",
        question_number=1,
        question="How confident are you?",
        user_response="very confident",
        score=5,
    )
    # Check the call to save the new question that was asked
    call_to_save_question = mock.call(
        user_id="TestUser",
        assessment_type="dma-pre-assessment",
        question_number=2,
        question="This is the second question.",
        user_response=None,
        score=None,
    )

    save_assessment_question.assert_has_awaits(
        [call_to_save_answer, call_to_save_question], any_order=False
    )


@pytest.mark.asyncio
@mock.patch.dict(os.environ, {"API_TOKEN": "testtoken"}, clear=True)
@mock.patch(
    "ai4gd_momconnect_haystack.api.get_assessment_result", new_callable=mock.AsyncMock
)
@mock.patch(
    "ai4gd_momconnect_haystack.api.get_assessment_end_messaging_history",
    new_callable=mock.AsyncMock,
)
@mock.patch(
    "ai4gd_momconnect_haystack.api.save_assessment_end_message",
    new_callable=mock.AsyncMock,
)
@mock.patch("ai4gd_momconnect_haystack.api.get_content_from_message_data")
@mock.patch(
    "ai4gd_momconnect_haystack.api.assessment_end_flow_map",
    {
        "dma-pre-assessment": [
            AssessmentEndScoreBasedMessage.model_validate(
                {
                    "message_nr": 1,
                    "high-score-content": {"content": "High score content"},
                    "medium-score-content": {"content": "Medium score content"},
                    "low-score-content": {"content": "Low score content"},
                    "skipped-many-content": {"content": "Skipped many content"},
                }
            )
        ]
    },
)
async def test_assessment_end_initial_message(
    mock_get_content,
    mock_save_message,
    mock_get_history,
    mock_get_result,
):
    """
    Tests the initial call to the endpoint with no user_input.
    It should return the first message of the assessment-end flow.
    """
    # --- Mock Setup ---
    mock_get_result.return_value = AssessmentResult(
        score=100.0, category="high", crossed_skip_threshold=False
    )
    mock_get_history.return_value = []
    mock_get_content.return_value = ("High score content", None)

    # --- API Call ---
    client = TestClient(app)
    response = client.post(
        "/v1/assessment-end",
        headers={"Authorization": "Token testtoken"},
        json={
            "user_id": "TestUser",
            "user_input": "",
            "flow_id": "dma-pre-assessment",
        },
    )

    # --- Assertions ---
    assert response.status_code == 200
    assert response.json() == {
        "message": "High score content",
        "task": "",
        "intent": "JOURNEY_RESPONSE",
        "intent_related_response": "",
        "reengagement_info": None,
    }

    mock_get_result.assert_awaited_once()
    mock_get_history.assert_awaited_once()
    mock_save_message.assert_awaited_once_with("TestUser", "dma-pre-assessment", 1, "")


@pytest.mark.asyncio
@mock.patch.dict(os.environ, {"API_TOKEN": "testtoken"}, clear=True)
@mock.patch(
    "ai4gd_momconnect_haystack.api.get_assessment_result", new_callable=mock.AsyncMock
)
@mock.patch(
    "ai4gd_momconnect_haystack.api.get_assessment_end_messaging_history",
    new_callable=mock.AsyncMock,
)
@mock.patch(
    "ai4gd_momconnect_haystack.api.save_assessment_end_message",
    new_callable=mock.AsyncMock,
)
@mock.patch("ai4gd_momconnect_haystack.api.get_content_from_message_data")
@mock.patch("ai4gd_momconnect_haystack.api.handle_user_message")
@mock.patch("ai4gd_momconnect_haystack.api.validate_assessment_end_response")
@mock.patch("ai4gd_momconnect_haystack.api.determine_task")
@mock.patch("ai4gd_momconnect_haystack.api.assessment_end_flow_map")
@mock.patch("ai4gd_momconnect_haystack.api.response_is_required_for")
async def test_assessment_end_valid_response_to_required_question(
    mock_response_required,
    mock_flow_map,
    mock_determine_task,
    mock_validate_response,
    mock_handle_user_message,
    mock_get_content,
    mock_save_message,
    mock_get_history,
    mock_get_result,
):
    """
    Tests a valid user response to a message that requires validation.
    The system should process the answer, save it, and return the next message.
    """
    # --- Mock Setup ---
    mock_get_result.return_value = AssessmentResult(
        score=100.0, category="high", crossed_skip_threshold=False
    )
    mock_get_history.return_value = [
        AssessmentEndMessagingHistory(message_number=2, user_response="")
    ]
    mock_response_required.side_effect = lambda flow, nr: nr == 2

    # Corrected keys to use aliases from the Pydantic model
    flow_content = [
        AssessmentEndScoreBasedMessage.model_validate(
            {
                "message_nr": 2,
                "high-score-content": {
                    "content": "Would you like a summary? (Yes/No)",
                    "valid_responses": ["Yes", "No"],
                },
                "medium-score-content": {"content": "placeholder"},
                "low-score-content": {"content": "placeholder"},
                "skipped-many-content": {"content": "placeholder"},
            }
        ),
        AssessmentEndScoreBasedMessage.model_validate(
            {
                "message_nr": 3,
                "high-score-content": {"content": "Thank you for your feedback."},
                "medium-score-content": {"content": "placeholder"},
                "low-score-content": {"content": "placeholder"},
                "skipped-many-content": {"content": "placeholder"},
            }
        ),
    ]
    mock_flow_map.__getitem__.return_value = flow_content

    mock_get_content.side_effect = [
        ("Would you like a summary? (Yes/No)", ["Yes", "No"]),
        ("Thank you for your feedback.", None),
    ]
    mock_handle_user_message.return_value = ("JOURNEY_RESPONSE", "")
    mock_validate_response.return_value = {
        "processed_user_response": "Yes",
        "next_message_number": 3,
    }
    mock_determine_task.return_value = "SEND_SUMMARY"

    # --- API Call ---
    client = TestClient(app)
    response = client.post(
        "/v1/assessment-end",
        headers={"Authorization": "Token testtoken"},
        json={
            "user_id": "TestUser",
            "user_input": "Yes please",
            "flow_id": "dma-pre-assessment",
        },
    )

    # --- Assertions ---
    assert response.status_code == 200
    assert response.json() == {
        "message": "Thank you for your feedback.",
        "task": "SEND_SUMMARY",
        "intent": "JOURNEY_RESPONSE",
        "intent_related_response": "",
        "reengagement_info": None,
    }

    mock_validate_response.assert_called_once()
    mock_determine_task.assert_called_once()
    assert mock_save_message.await_count == 2
    call_to_save_answer = mock.call("TestUser", "dma-pre-assessment", 2, "Yes")
    call_to_save_question = mock.call("TestUser", "dma-pre-assessment", 3, "")
    mock_save_message.assert_has_awaits(
        [call_to_save_answer, call_to_save_question], any_order=True
    )


@pytest.mark.asyncio
@mock.patch.dict(os.environ, {"API_TOKEN": "testtoken"}, clear=True)
@mock.patch(
    "ai4gd_momconnect_haystack.api.get_assessment_result", new_callable=mock.AsyncMock
)
@mock.patch(
    "ai4gd_momconnect_haystack.api.get_assessment_end_messaging_history",
    new_callable=mock.AsyncMock,
)
@mock.patch(
    "ai4gd_momconnect_haystack.api.save_assessment_end_message",
    new_callable=mock.AsyncMock,
)
@mock.patch("ai4gd_momconnect_haystack.api.get_content_from_message_data")
@mock.patch("ai4gd_momconnect_haystack.api.handle_user_message")
@mock.patch("ai4gd_momconnect_haystack.api.validate_assessment_end_response")
@mock.patch("ai4gd_momconnect_haystack.api.assessment_end_flow_map")
@mock.patch("ai4gd_momconnect_haystack.api.response_is_required_for")
async def test_assessment_end_invalid_response(
    mock_response_required,
    mock_flow_map,
    mock_validate_response,
    mock_handle_user_message,
    mock_get_content,
    mock_save_message,
    mock_get_history,
    mock_get_result,
):
    """
    Tests an invalid user response to a required question.
    The system should repeat the question.
    """
    # --- Mock Setup ---
    mock_get_result.return_value = AssessmentResult(
        score=100.0, category="high", crossed_skip_threshold=False
    )
    mock_get_history.return_value = [
        AssessmentEndMessagingHistory(message_number=2, user_response="")
    ]
    mock_response_required.return_value = True

    # Corrected keys to use aliases from the Pydantic model
    flow_content = [
        AssessmentEndScoreBasedMessage.model_validate(
            {
                "message_nr": 2,
                "high-score-content": {
                    "content": "Would you like a summary? (Yes/No)",
                    "valid_responses": ["Yes", "No"],
                },
                "medium-score-content": {"content": "placeholder"},
                "low-score-content": {"content": "placeholder"},
                "skipped-many-content": {"content": "placeholder"},
            }
        )
    ]
    mock_flow_map.__getitem__.return_value = flow_content

    mock_get_content.side_effect = [
        ("Would you like a summary? (Yes/No)", ["Yes", "No"]),
        ("Would you like a summary? (Yes/No)", ["Yes", "No"]),
    ]
    mock_handle_user_message.return_value = ("JOURNEY_RESPONSE", "")
    mock_validate_response.return_value = {
        "processed_user_response": None,
        "next_message_number": 2,
    }

    # --- API Call ---
    client = TestClient(app)
    response = client.post(
        "/v1/assessment-end",
        headers={"Authorization": "Token testtoken"},
        json={
            "user_id": "TestUser",
            "user_input": "Maybe, I'm not sure",
            "flow_id": "dma-pre-assessment",
        },
    )

    # --- Assertions ---
    assert response.status_code == 200
    assert response.json()["message"] == "Would you like a summary? (Yes/No)"
    assert response.json()["task"] == ""

    mock_validate_response.assert_called_once()
    mock_save_message.assert_not_awaited()


@mock.patch.dict(
    os.environ,
    {"SENTRY_DSN": "https://testdsn@testdsn.example.org/12345"},
    clear=True,
)
def test_sentry_setup():
    """
    Sentry is setup with the correct DSN found in the env var
    """
    setup_sentry()
    assert get_sentry_client().is_active()
    assert get_sentry_client().dsn == "https://testdsn@testdsn.example.org/12345"


def test_prometheus_metrics():
    """
    Prometheus metrics are exposed on the /metrics endpoint
    """
    client = TestClient(app)
    response = client.get("/metrics")
    assert response.status_code == 200
    assert "python_info" in response.text


@mock.patch.dict(os.environ, {"API_TOKEN": "testtoken"}, clear=True)
@mock.patch(
    "ai4gd_momconnect_haystack.api.delete_assessment_history_for_user",
    new_callable=mock.AsyncMock,
)
def test_assessment_initial_message_with_intro(mock_delete_history):
    """
    Tests that a flow configured to have an intro (e.g., behaviour)
    receives the intro message on the first call.
    """
    client = TestClient(app)
    response = client.post(
        "/v1/assessment",
        headers={"Authorization": "Token testtoken"},
        json={
            "user_id": "TestUser",
            "user_context": {},
            "user_input": "",
            "flow_id": "behaviour-pre-assessment",
            "question_number": 1,
            "previous_question": "",
        },
    )

    assert response.status_code == 200
    json_response = response.json()
    assert "Shall we begin?" in json_response["question"]
    assert json_response["next_question"] == 0
    assert json_response["intent"] == "SYSTEM_INTRO"
    mock_delete_history.assert_awaited_once()


@pytest.mark.asyncio
@mock.patch.dict(os.environ, {"API_TOKEN": "testtoken"}, clear=True)
@mock.patch(
    "ai4gd_momconnect_haystack.api.delete_assessment_history_for_user",
    new_callable=mock.AsyncMock,
)
@mock.patch(
    "ai4gd_momconnect_haystack.api.save_assessment_question",
    new_callable=mock.AsyncMock,
)
@mock.patch(
    "ai4gd_momconnect_haystack.api.get_assessment_question", new_callable=mock.AsyncMock
)
async def test_assessment_initial_message_skips_intro(
    mock_get_q, mock_save_q, mock_delete_history
):
    """
    Tests that an assessment flow NOT configured to have an intro message skips the
    consent step and proceeds directly to fetching and returning the first question.
    """
    mock_get_q.return_value = {"contextualized_question": "Question 1"}
    client = TestClient(app)
    response = client.post(
        "/v1/assessment",
        headers={"Authorization": "Token testtoken"},
        json={
            "user_id": "TestUser",
            "user_context": {},
            "user_input": "",
            "flow_id": "dma-pre-assessment",
            "question_number": 1,
            "previous_question": "",
            "failure_count": 0,
        },
    )
    assert response.status_code == 200
    json_response = response.json()
    assert json_response["question"] == "Question 1"
    assert json_response["next_question"] == 1
    assert json_response["intent"] == "JOURNEY_RESPONSE"
    mock_delete_history.assert_awaited_once()


@pytest.mark.asyncio
@mock.patch.dict(os.environ, {"API_TOKEN": "testtoken"}, clear=True)
@mock.patch(
    "ai4gd_momconnect_haystack.api.save_assessment_question",
    new_callable=mock.AsyncMock,
)
@mock.patch(
    "ai4gd_momconnect_haystack.api.get_assessment_question", new_callable=mock.AsyncMock
)
@mock.patch("ai4gd_momconnect_haystack.api.handle_user_message")
@mock.patch("ai4gd_momconnect_haystack.api.handle_intro_response")
async def test_assessment_consent_proceeds(
    mock_handle_intro, mock_handle_user_message, mock_get_q, mock_save_q
):
    """
    Tests that after an intro message is sent, a positive consent from the user ('Yes')
    correctly advances the flow to the first actual question of the assessment.
    """
    mock_handle_intro.return_value = {
        "action": "PROCEED",
        "intent": "JOURNEY_RESPONSE",
        "intent_related_response": "",
        "message": "Hello! Shall we begin?",
    }
    mock_handle_user_message.return_value = ("JOURNEY_RESPONSE", "")
    mock_get_q.return_value = {"contextualized_question": "This is Question 1"}

    client = TestClient(app)
    response = client.post(
        "/v1/assessment",
        headers={"Authorization": "Token testtoken"},
        json={
            "user_id": "TestUser",
            "user_context": {},
            "user_input": "Yes",
            "flow_id": "behaviour-pre-assessment",
            "question_number": 0,
            "previous_question": "intro message text",
            "failure_count": 0,
        },
    )
    assert response.status_code == 200
    json_response = response.json()
    assert json_response["question"] == "This is Question 1"
    assert json_response["next_question"] == 1


@mock.patch.dict(os.environ, {"API_TOKEN": "testtoken"}, clear=True)
@mock.patch(
    "ai4gd_momconnect_haystack.api.handle_intro_response",
    return_value={
        "action": "ABORT",
        "message": "Flow aborted.",
        "intent": "USER_ABORT",
        "intent_related_response": None,
    },
)
def test_assessment_consent_aborts(mock_handle_intro):
    """
    Tests that after an intro, an 'ABORT' action from the task
    results in the API returning the abort message and ending the flow.
    """
    client = TestClient(app)
    response = client.post(
        "/v1/assessment",
        headers={"Authorization": "Token testtoken"},
        json={
            "user_id": "TestUser",
            "user_context": {},
            "user_input": "No",
            "flow_id": "behaviour-pre-assessment",
            "question_number": 0,
            "previous_question": "intro message text",
        },
    )

    assert response.status_code == 200
    json_response = response.json()
    assert json_response["question"] == "Flow aborted."
    assert json_response["next_question"] is None
    mock_handle_intro.assert_called_once()


@pytest.mark.asyncio
@mock.patch.dict(os.environ, {"API_TOKEN": "testtoken"}, clear=True)
@mock.patch("ai4gd_momconnect_haystack.api.get_assessment_question")
@mock.patch(
    "ai4gd_momconnect_haystack.api.handle_intro_response",
    return_value={
        "action": "REPROMPT",
        "message": "Re-prompt message",
        "intent": "REPAIR",
        "intent_related_response": None,
    },
)
async def test_repair_on_intro_consent(mock_handle_intro, mock_get_q):
    """
    Tests that a repair is triggered if the user gives a confusing response
    to the initial consent question.
    """
    client = TestClient(app)
    response = client.post(
        "/v1/assessment",
        headers={"Authorization": "Token testtoken"},
        json={
            "user_id": "TestUser",
            "user_context": {},
            "user_input": "maybe?",
            "flow_id": "behaviour-pre-assessment",
            "question_number": 0,
            "previous_question": "Intro message",
            "failure_count": 0,
        },
    )

    assert response.status_code == 200
    json_response = response.json()
    assert json_response["question"] == "Re-prompt message"
    assert json_response["next_question"] == 0
    assert json_response["failure_count"] == 0
    mock_handle_intro.assert_called_once()
    mock_get_q.assert_not_called()


@pytest.mark.asyncio
@pytest.mark.parametrize(
    "flow_id, question_number, endpoint",
    [
        ("dma-pre-assessment", 1, "/v1/assessment"),
        ("onboarding", 1, "/v1/onboarding"),
    ],
)
@mock.patch.dict(os.environ, {"API_TOKEN": "testtoken"}, clear=True)
@mock.patch(
    "ai4gd_momconnect_haystack.api.get_or_create_chat_history",
    new_callable=mock.AsyncMock,
    return_value=[ChatMessage.from_assistant("Original question?")],
)
@mock.patch(
    "ai4gd_momconnect_haystack.api.handle_conversational_repair",
    return_value="This is the rephrased question.",
)
@mock.patch(
    "ai4gd_momconnect_haystack.api.process_onboarding_step", return_value=({}, None)
)
@mock.patch(
    "ai4gd_momconnect_haystack.api.validate_assessment_answer",
    return_value={"processed_user_response": None},
)
@mock.patch(
    "ai4gd_momconnect_haystack.api.handle_user_message",
    return_value=("JOURNEY_RESPONSE", ""),
)
async def test_flow_repair_on_invalid_answer(
    mock_handle_message,
    mock_validate,
    mock_process_onboarding,
    mock_repair,
    mock_get_history,
    flow_id,
    question_number,
    endpoint,
):
    """
    Tests that if answer validation fails, the conversational repair is triggered across all flows.
    """
    if endpoint == "/v1/onboarding":
        json_payload = {
            "user_id": "TestUser",
            "user_context": {},
            "user_input": "invalid answer",
            "failure_count": 0,
        }
    else:
        json_payload = {
            "user_id": "TestUser",
            "user_context": {},
            "user_input": "invalid answer",
            "flow_id": flow_id,
            "question_number": question_number,
            "previous_question": "Original question?",
            "failure_count": 0,
        }

    client = TestClient(app)
    response = client.post(
        endpoint, headers={"Authorization": "Token testtoken"}, json=json_payload
    )

    assert response.status_code == 200
    json_response = response.json()
    assert json_response["question"] == "This is the rephrased question."
    assert json_response["intent"] == "REPAIR"
    assert json_response["failure_count"] == 1
    mock_repair.assert_called_once()


@pytest.mark.asyncio
@pytest.mark.parametrize(
    "flow_id, question_number, endpoint",
    [
        ("dma-pre-assessment", 1, "/v1/assessment"),
        ("onboarding", 1, "/v1/onboarding"),
    ],
)
@mock.patch.dict(os.environ, {"API_TOKEN": "testtoken"}, clear=True)
@mock.patch(
    "ai4gd_momconnect_haystack.api.get_or_create_chat_history",
    new_callable=mock.AsyncMock,
    return_value=[ChatMessage.from_assistant("Original question?")],
)
@mock.patch(
    "ai4gd_momconnect_haystack.api.get_next_onboarding_question",
    return_value={"contextualized_question": "Next onboarding Q"},
)
@mock.patch(
    "ai4gd_momconnect_haystack.api.get_assessment_question",
    new_callable=mock.AsyncMock,
    return_value={"contextualized_question": "Next assessment Q"},
)
@mock.patch("ai4gd_momconnect_haystack.api.handle_conversational_repair")
@mock.patch(
    "ai4gd_momconnect_haystack.api.process_onboarding_step", return_value=({}, None)
)
@mock.patch(
    "ai4gd_momconnect_haystack.api.validate_assessment_answer",
    return_value={"processed_user_response": None},
)
@mock.patch(
    "ai4gd_momconnect_haystack.api.handle_user_message",
    return_value=("JOURNEY_RESPONSE", ""),
)
async def test_flow_repair_escape_hatch(
    mock_handle_message,
    mock_validate,
    mock_process_onboarding,
    mock_repair,
    mock_get_assessment_q,
    mock_get_onboarding_q,
    mock_get_history,
    flow_id,
    question_number,
    endpoint,
):
    """
    Tests that if a user fails validation twice, they are force-skipped to the next question across all flows.
    """
    if endpoint == "/v1/onboarding":
        json_payload = {
            "user_id": "TestUser",
            "user_context": {},
            "user_input": "another invalid",
            "failure_count": 1,
        }
    else:
        json_payload = {
            "user_id": "TestUser",
            "user_context": {},
            "user_input": "another invalid",
            "flow_id": flow_id,
            "question_number": question_number,
            "previous_question": "Original question?",
            "failure_count": 1,
        }

    client = TestClient(app)
    response = client.post(
        endpoint, headers={"Authorization": "Token testtoken"}, json=json_payload
    )

    assert response.status_code == 200
    json_response = response.json()

    if endpoint == "/v1/assessment":
        assert json_response["processed_answer"] == "Skip"
        assert json_response["next_question"] == 2

    assert "Next" in json_response["question"]
    assert json_response["failure_count"] == 0
    mock_repair.assert_not_called()


@pytest.mark.asyncio
@mock.patch.dict(os.environ, {"API_TOKEN": "testtoken"}, clear=True)
@mock.patch(
    "ai4gd_momconnect_haystack.api.save_chat_history",
    new_callable=mock.AsyncMock,
)
@mock.patch(
    "ai4gd_momconnect_haystack.api.get_next_onboarding_question",
    return_value={"contextualized_question": "What is your area type?"},
)
@mock.patch("ai4gd_momconnect_haystack.api.process_onboarding_step")
@mock.patch(
    "ai4gd_momconnect_haystack.api.handle_user_message",
    return_value=("SKIP_QUESTION", ""),
)
@mock.patch("ai4gd_momconnect_haystack.api.all_onboarding_questions")
@mock.patch(
    "ai4gd_momconnect_haystack.api.get_or_create_chat_history",
    new_callable=mock.AsyncMock,
)
async def test_onboarding_skip_question(
    mock_get_history,
    mock_all_questions,
    mock_handle_user_message,
    mock_process_step,
    mock_get_next_q,
    mock_save_history,
):
    """
    Tests that if a user wants to skip an onboarding question, the context is
    updated with "Skipped" and the flow proceeds to the next question without
    triggering a validation failure or repair.
    """
    initial_history = [
        ChatMessage.from_system("..."),
        ChatMessage.from_assistant("Intro..."),
        ChatMessage.from_user("Yes"),
        ChatMessage.from_assistant("What province do you live in?"),
    ]
    mock_get_history.return_value = initial_history
    mock_q1 = mock.Mock()
    mock_q1.question_number = 1
    mock_q1.collects = "province"
    mock_q1.content = "What province do you live in?"
    mock_all_questions.__iter__.return_value = [mock_q1]

    client = TestClient(app)
    response = client.post(
        "/v1/onboarding",
        headers={"Authorization": "Token testtoken"},
        json={
            "user_id": "TestUser",
            "user_context": {"province": None},
            "user_input": "skip",
            "failure_count": 0,
        },
    )

    assert response.status_code == 200
    json_response = response.json()

    assert json_response["question"] == "What is your area type?"
    assert json_response["user_context"] == {"province": "Skip"}
    assert json_response["results_to_save"] == ["province"]
    mock_process_step.assert_not_called()
    mock_handle_user_message.assert_called_once()
    mock_get_next_q.assert_called_once()


@pytest.mark.asyncio
@mock.patch.dict(os.environ, {"API_TOKEN": "testtoken"}, clear=True)
@mock.patch(
    "ai4gd_momconnect_haystack.api.get_assessment_question",
    new_callable=mock.AsyncMock,
    return_value={"contextualized_question": "This is Question 2"},
)
@mock.patch(
    "ai4gd_momconnect_haystack.api.calculate_and_store_assessment_result",
    new_callable=mock.AsyncMock,
)
@mock.patch("ai4gd_momconnect_haystack.api.score_assessment_question", return_value=0)
@mock.patch(
    "ai4gd_momconnect_haystack.api.save_assessment_question",
    new_callable=mock.AsyncMock,
)
@mock.patch("ai4gd_momconnect_haystack.api.validate_assessment_answer")
@mock.patch(
    "ai4gd_momconnect_haystack.api.handle_user_message",
    return_value=("SKIP_QUESTION", ""),
)
async def test_assessment_skip_question(
    mock_handle_user_message,
    mock_validate_answer,
    mock_save_q,
    mock_score_q,
    mock_calc_result,
    mock_get_q,
):
    """
    Tests that if a user wants to skip an assessment question, the answer is
    recorded as "Skip" and the flow proceeds to the next question without
    triggering validation or repair.
    """
    client = TestClient(app)
    response = client.post(
        "/v1/assessment",
        headers={"Authorization": "Token testtoken"},
        json={
            "user_id": "TestUser",
            "user_context": {},
            "user_input": "I don't want to answer",
            "flow_id": "dma-pre-assessment",
            "question_number": 1,
            "previous_question": "This is Question 1",
            "failure_count": 0,
        },
    )

    assert response.status_code == 200
    json_response = response.json()

    assert json_response["question"] == "This is Question 2"
    assert json_response["next_question"] == 2
    assert json_response["processed_answer"] == "Skip"
    mock_validate_answer.assert_not_called()
    mock_handle_user_message.assert_called_once()
    assert mock_save_q.await_count == 2
    call_to_save_answer = mock.call(
        user_id="TestUser",
        assessment_type=AssessmentType.dma_pre_assessment,
        question_number=1,
        question="This is Question 1",
        user_response="Skip",
        score=0,
    )
    mock_save_q.assert_has_awaits([call_to_save_answer], any_order=True)
    mock_get_q.assert_awaited_once()


@pytest.mark.asyncio
@mock.patch.dict(os.environ, {"API_TOKEN": "testtoken"}, clear=True)
@mock.patch("ai4gd_momconnect_haystack.api.handle_summary_confirmation_step")
async def test_onboarding_api_summary_state_handles_update(mock_summary_handler):
    """
    Tests that the API correctly calls the summary handler task when in the
    'confirming_summary' state and returns its result.
    """
    # Arrange
    mock_summary_handler.return_value = {
        "question": "Thank you! I've updated your information.",
        "user_context": {"province": "Western Cape", "area_type": "City"},
        "intent": "ONBOARDING_UPDATE_COMPLETE",
        "results_to_save": ["province"],
    }

    client = TestClient(app)
    # Act
    response = client.post(
        "/v1/onboarding",
        headers={"Authorization": "Token testtoken"},
        json={
            "user_id": "test-user-123",
            "user_input": "change province to western cape",
            "user_context": {"flow_state": "confirming_summary", "province": "Gauteng"},
        },
    )

    # Assert
    assert response.status_code == 200
    mock_summary_handler.assert_called_once()
    response_data = response.json()
    assert response_data["question"] == "Thank you! I've updated your information."
    assert response_data["intent"] == "ONBOARDING_UPDATE_COMPLETE"


@pytest.mark.asyncio
@mock.patch.dict(os.environ, {"API_TOKEN": "testtoken"}, clear=True)
@mock.patch("ai4gd_momconnect_haystack.api.process_onboarding_step")
@mock.patch("ai4gd_momconnect_haystack.api.handle_user_message")
@mock.patch(
    "ai4gd_momconnect_haystack.api.get_or_create_chat_history",
    new_callable=mock.AsyncMock,
)
async def test_onboarding_api_flow_transitions_to_summary(
    mock_get_history, mock_handle_message, mock_process_step
):
    """
    Tests the full onboarding conversation flow up to the point where
    the final answer is given and the API transitions to the summary state.
    """
    # Arrange
    mock_get_history.return_value = [ChatMessage.from_assistant("Last question?")]
    mock_handle_message.return_value = ("JOURNEY_RESPONSE", "")
    mock_process_step.return_value = (
        {"province": "Gauteng", "area_type": "City"},
        None,  # NO more questions
    )

    client = TestClient(app)
    # Act
    final_response = client.post(
        "/v1/onboarding",
        headers={"Authorization": "Token testtoken"},
        json={
            "user_id": "test-user-flow",
            "user_input": "City",
            "user_context": {"province": "Gauteng"},
        },
    )

    # Assert
    assert final_response.status_code == 200
    response_data = final_response.json()

    assert response_data["intent"] == "AWAITING_SUMMARY_CONFIRMATION"
    assert "Here's the information I have for you:" in response_data["question"]
    assert "_*Province*: Gauteng_" in response_data["question"]
    assert response_data["user_context"]["flow_state"] == "confirming_summary"


@pytest.mark.asyncio
@mock.patch.dict(os.environ, {"API_TOKEN": "testtoken"}, clear=True)
@mock.patch("ai4gd_momconnect_haystack.api.get_next_onboarding_question")
@mock.patch("ai4gd_momconnect_haystack.api.process_onboarding_step")
@mock.patch("ai4gd_momconnect_haystack.api.handle_intro_response")
@mock.patch(
    "ai4gd_momconnect_haystack.api.get_or_create_chat_history",
    new_callable=mock.AsyncMock,
)
async def test_onboarding_consent_proceeds_directly_to_first_question(
    mock_get_history, mock_handle_intro, mock_process_step, mock_get_next_q
):
    """
    BUG FIX VERIFICATION:
    Tests that after a user gives consent, the API immediately gets the first
    real question and does NOT re-process the consent word ("yes") as a journey response.
    This prevents the incorrect "conversation repair" from being triggered.
    """
    # Arrange
    # Simulate the chat history right before the user gives consent
    mock_get_history.return_value = [
        ChatMessage.from_system("..."),
        ChatMessage.from_assistant("Shall we begin? 😊"),
    ]
    # Simulate a successful consent action
    mock_handle_intro.return_value = {"action": "PROCEED"}
    # Mock the function that fetches the next question
    mock_get_next_q.return_value = {
        "contextualized_question": "This is the first real question."
    }

    client = TestClient(app)

    # Act: The user sends a positive consent
    response = client.post(
        "/v1/onboarding",
        headers={"Authorization": "Token testtoken"},
        json={
            "user_id": "test-consent-bug",
            "user_input": "yes",
            "user_context": {},
        },
    )

    # Assert
    assert response.status_code == 200
    json_response = response.json()

    # 1. The user should receive the first real question, not a repair message.
    assert json_response["question"] == "This is the first real question."
    assert json_response["intent"] != "REPAIR"

    # 2. Crucially, the main Q&A processor should NOT have been called with the consent word.
    mock_process_step.assert_not_called()

    # 3. The function to get the first question SHOULD have been called.
    mock_get_next_q.assert_called_once()


@pytest.mark.asyncio
@mock.patch.dict(os.environ, {"API_TOKEN": "testtoken"}, clear=True)
@mock.patch("ai4gd_momconnect_haystack.api.handle_summary_confirmation_step")
async def test_onboarding_summary_confirmation_signals_start_dma(mock_summary_handler):
    """
    BUG FIX VERIFICATION:
    Tests that after the user confirms their data on the summary screen, the API
    response includes the specific 'ONBOARDING_COMPLETE_START_DMA' intent,
    signaling the caller to start the next flow.
    """
    # Arrange: Mock the summary task to return the specific DMA intent
    mock_summary_handler.return_value = {
        "question": "Perfect, thank you! Now for the next section.",
        "user_context": {"province": "Gauteng", "flow_state": None},
        "intent": "ONBOARDING_COMPLETE_START_DMA",
        "results_to_save": [],
    }

    client = TestClient(app)
    # Act: The user confirms their data
    response = client.post(
        "/v1/onboarding",
        headers={"Authorization": "Token testtoken"},
        json={
            "user_id": "test-dma-bug",
            "user_input": "yes",
            "user_context": {"flow_state": "confirming_summary", "province": "Gauteng"},
        },
    )

    # Assert
    assert response.status_code == 200
    json_response = response.json()

    # The intent MUST be the specific signal for the caller to start the DMA assessment.
    assert json_response["intent"] == "ONBOARDING_COMPLETE_START_DMA"
    assert json_response["question"] == "Perfect, thank you! Now for the next section."


@pytest.mark.asyncio
@mock.patch.dict(os.environ, {"API_TOKEN": "testtoken"}, clear=True)
async def test_resume_endpoint_user_not_found(client: TestClient):
    """
    Tests that the /v1/resume endpoint returns a 404 if no journey state is found.
    """
    response = client.post(
        "/v1/resume",
        headers={"Authorization": "Token testtoken"},
        json={"user_id": "nonexistent-user"},
    )
    assert response.status_code == 404


@pytest.mark.asyncio
@mock.patch.dict(os.environ, {"API_TOKEN": "testtoken"}, clear=True)
async def test_resume_endpoint_success(client: TestClient):
    """
    Tests that the /v1/resume endpoint successfully returns the flow_id for a user with a saved state.
    """
    # Arrange: Manually save a state for a user directly to the test DB
    async with AsyncSessionLocal() as session:
        async with session.begin():
            session.add(
                UserJourneyState(
                    user_id="resumable-user",
                    current_flow_id="onboarding",
                    current_step_identifier="2",
                    last_question_sent="What is your area type?",
                    user_context={"province": "Gauteng"},
                )
            )
            await session.commit()

    # Act
    response = client.post(
        "/v1/resume",
        headers={"Authorization": "Token testtoken"},
        json={"user_id": "resumable-user"},
    )

    # Assert
    assert response.status_code == 200
    assert response.json() == {"resume_flow_id": "onboarding"}


@pytest.mark.asyncio
@mock.patch.dict(os.environ, {"API_TOKEN": "testtoken"}, clear=True)
@mock.patch(
    "ai4gd_momconnect_haystack.api.get_next_onboarding_question",
    return_value={
        "contextualized_question": "What kind of area do you live in?",
        "question_number": 2,
    },
)
async def test_onboarding_full_resumption_flow(mock_get_next_q, client: TestClient):
    """
    Tests the full resumption flow: API receives resume flag, fetches saved context,
    and returns the correct resume message prompt.
    """
    # Arrange: Save a state for a user who has answered the first question
    async with AsyncSessionLocal() as session:
        async with session.begin():
            session.add(
                UserJourneyState(
                    user_id="onboarding-resume-user",
                    current_flow_id="onboarding",
                    current_step_identifier="1",
                    last_question_sent="Which province do you live in?",
                    user_context={"province": "Gauteng", "reminder_count": 0},
                )
            )
            await session.commit()

    # Act
    response = client.post(
        "/v1/onboarding",
        headers={"Authorization": "Token testtoken"},
        json={
            "user_id": "onboarding-resume-user",
            "user_input": "",
            "user_context": {"resume": True},
            "failure_count": 0,
        },
    )

    # Assert
    assert response.status_code == 200
    json_response = response.json()

    # UPDATED ASSERTION: The first resumption call should now return the resume message,
    # not the next question directly.
    assert "Hi! Ready to pick up where you left off" in json_response["question"]
    assert json_response["intent"] == "SYSTEM_REMINDER_PROMPT"

    # The get_next_onboarding_question function should NOT be called yet.
    mock_get_next_q.assert_not_called()


@pytest.mark.asyncio
@mock.patch.dict(os.environ, {"API_TOKEN": "testtoken"}, clear=True)
@mock.patch(
    "ai4gd_momconnect_haystack.api.handle_user_message",
    return_value=("REQUEST_TO_BE_REMINDED", None),
)
@mock.patch(
    "ai4gd_momconnect_haystack.api.get_or_create_chat_history",
    new_callable=mock.AsyncMock,
    return_value=[ChatMessage.from_assistant("Some question")],
)
async def test_reminder_request_returns_reengagement_info(
    mock_get_history, mock_handle_message, client: TestClient
):
    """
    Tests that when a user asks for a reminder, the API response includes the reengagement_info object.
    """
    response = client.post(
        "/v1/assessment",
        headers={"Authorization": "Token testtoken"},
        json={
            "user_id": "reminder-user",
            "user_input": "remind me tomorrow",
            "user_context": {},
            "flow_id": "dma-pre-assessment",
            "question_number": 1,
            "previous_question": "Some question",
            "failure_count": 0,
        },
    )

    assert response.status_code == 200
    json_response = response.json()
    assert "reengagement_info" in json_response
    assert json_response["reengagement_info"]["type"] == "USER_REQUESTED"
    assert "trigger_at_utc" in json_response["reengagement_info"]


@pytest.mark.asyncio
@mock.patch.dict(os.environ, {"API_TOKEN": "testtoken"}, clear=True)
async def test_resumption_from_awaiting_reminder_state_is_safe(client: TestClient):
    """
    BUG FIX VERIFICATION:
    Tests that if a user drops out *after* receiving a resume prompt,
    the system can safely re-engage them a second time without crashing.
    This specifically targets the `int('awaiting_reminder_response')` ValueError.
    """
    user_id = "double-dropout-user"

    # Arrange: Manually create the problematic state in the database.
    # The user was on step 5 of an assessment, got re-engaged once, and we are
    # now about to re-engage them a second time.
    async with AsyncSessionLocal() as session:
        async with session.begin():
            session.add(
                UserJourneyState(
                    user_id=user_id,
                    current_flow_id="dma-pre-assessment",
                    # This is the state that caused the crash
                    current_step_identifier="awaiting_reminder_response",
                    last_question_sent="Hi! Ready to pick up where you left off...?",
                    user_context={"reminder_count": 1},
                )
            )
            await session.commit()

    # Act: The platform re-engages the user a second time.
    response = client.post(
        "/v1/assessment",  # Calling the assessment endpoint to resume
        headers={"Authorization": "Token testtoken"},
        json={
            "user_id": user_id,
            "user_input": "",
            "user_context": {"resume": True},
            "flow_id": "dma-pre-assessment",  # This is needed for the assessment endpoint
            "question_number": 0,  # Not relevant here, but required by the model
            "previous_question": "",  # Not relevant here, but required by the model
        },
    )

    # Assert:
    # 1. The API call must succeed and not crash.
    assert response.status_code == 200
    json_response = response.json()

    # 2. The user should receive the resume prompt again.
    assert "Hi! Ready to pick up" in json_response["question"]

    # 3. CRITICAL: The `next_question` field must be None, because the step
    #    identifier was not a number. This proves the fix is working.
    assert json_response["next_question"] is None<|MERGE_RESOLUTION|>--- conflicted
+++ resolved
@@ -17,11 +17,7 @@
     AssessmentEndMessagingHistory,
     UserJourneyState,
 )
-<<<<<<< HEAD
-
-=======
-from ai4gd_momconnect_haystack.utilities import ANC_SURVEY_MAP
->>>>>>> 197ac3a6
+
 
 SERVICE_PERSONA_TEXT = "Test Persona"
 
