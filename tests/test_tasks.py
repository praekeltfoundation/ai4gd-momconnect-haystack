from typing import Any
from unittest import mock

import pytest

# Import the Pydantic models and the functions to be tested
<<<<<<< HEAD
from ai4gd_momconnect_haystack.enums import AssessmentType
from ai4gd_momconnect_haystack.pydantic_models import (
    AssessmentQuestion,
    AssessmentRun,
    Turn,
)
from ai4gd_momconnect_haystack.tasks import (
=======
from ai4gd_momconnect_haystack.assessment_logic import (
>>>>>>> ec96f94e
    _calculate_assessment_score_range,
    _score_single_turn,
    score_assessment_from_simulation,
    validate_assessment_answer,
)
from ai4gd_momconnect_haystack.enums import AssessmentType
from ai4gd_momconnect_haystack.pydantic_models import (
    AssessmentQuestion,
    AssessmentRun,
    Turn,
)
from ai4gd_momconnect_haystack.tasks import (
    extract_onboarding_data_from_response,
    get_assessment_question,
    get_next_onboarding_question,
)

# --- Test Data Fixtures ---


@pytest.fixture
def raw_assessment_questions() -> list[dict[str, Any]]:
    """Provides a sample list of raw question dictionaries."""
    return [
        {
            "question_number": 1,
            "question_name": "confident_in_making_health_decisions",
            "content": "Can you make decisions?",
            "valid_responses_and_scores": [
                {"response": "No", "score": 0},
                {"response": "A little", "score": 1},
                {"response": "Yes", "score": 2},
            ],
        },
        {
            "question_number": 2,
            "question_name": "confident_in_talking_to_health_worker",
            "content": "Can you talk to a worker?",
            "valid_responses_and_scores": [
                {"response": "No", "score": 0},
                {"response": "A little", "score": 1},
                {"response": "Yes", "score": 2},
            ],
        },
        {
            "question_number": 3,
            "question_name": "no_valid_responses",
            "content": "This question has no score options.",
            "valid_responses_and_scores": [],
        },
    ]


@pytest.fixture
def validated_assessment_questions(
    raw_assessment_questions,
) -> list[AssessmentQuestion]:
    """Provides a list of validated Pydantic Question models."""
    return [AssessmentQuestion.model_validate(q) for q in raw_assessment_questions]


@pytest.fixture
def raw_simulation_output() -> list[dict[str, Any]]:
    """Provides a sample raw simulation output."""
    return [
        {
            "scenario_id": "dma_test_run",
            "flow_type": "dma-assessment",
            "turns": [
                # Valid turn
                {"question_number": 1, "llm_extracted_user_response": "Yes"},
                # Answer not in options
                {"question_number": 2, "llm_extracted_user_response": "Maybe"},
                # Question number doesn't exist in master file
                {"question_number": 99, "llm_extracted_user_response": "Yes"},
            ],
        }
    ]


@pytest.fixture
def validated_simulation_output(raw_simulation_output) -> list[AssessmentRun]:
    """Provides a list of validated Pydantic AssessmentRun models."""
    return [AssessmentRun.model_validate(run) for run in raw_simulation_output]


# --- Tests for the scoring logic ---


def test_calculate_assessment_score_range(validated_assessment_questions):
    """Tests the calculation of min and max possible scores."""
    min_score, max_score = _calculate_assessment_score_range(
        validated_assessment_questions
    )
    # Question 1: min 0, max 2
    # Question 2: min 0, max 2
    # Question 3: min 0, max 0
    # Total min: 0, Total max: 4
    assert min_score == 0
    assert max_score == 4


@pytest.mark.parametrize(
    "turn_data, expected_score, expected_error_substring",
    [
        ({"question_number": 1, "llm_extracted_user_response": "Yes"}, 2, None),
        (
            {"question_number": 2, "llm_extracted_user_response": "Maybe"},
            0,
            "not a valid, scorable option",
        ),
        (
            {"question_number": 99, "llm_extracted_user_response": "Yes"},
            0,
            "Question number 99 not found",
        ),
    ],
    ids=[
        "success",
        "answer_not_in_options",
        "question_not_found",
    ],
)
def test_score_single_turn(
    turn_data, expected_score, expected_error_substring, validated_assessment_questions
):
    """Tests scoring a single turn. The input 'turn' is a validated Pydantic model."""
    turn_model = Turn.model_validate(turn_data)
    question_lookup = {q.question_number: q for q in validated_assessment_questions}

    # The function now returns a new dictionary instead of modifying in-place
    result = _score_single_turn(turn_model, question_lookup)

    assert result["score"] == expected_score
    if expected_error_substring:
        assert expected_error_substring in result["score_error"]
    else:
        assert result.get("score_error") is None


def test_score_assessment_from_simulation_end_to_end(
    validated_simulation_output, validated_assessment_questions
):
    """Tests the full scoring process with validated Pydantic models."""
    result = score_assessment_from_simulation(
        simulation_output=validated_simulation_output,
        assessment_id="dma-assessment",
        assessment_questions=validated_assessment_questions,
    )

    assert result is not None
    assert result["overall_score"] == 2
    assert result["assessment_min_score"] == 0
    assert result["assessment_max_score"] == 4
    assert result["score_percentage"] == 50.0

    # Check that the final output has a clean 'turns' list
    results_list = result["turns"]
    assert len(results_list) == 3
    assert results_list[0]["score"] == 2
    assert results_list[1]["score"] == 0  # Score defaults to 0 for invalid answers
    assert "not a valid, scorable option" in results_list[1]["score_error"]


def test_score_assessment_from_simulation_no_valid_run(validated_assessment_questions):
    """Tests that the function returns None if the assessment_id is not found."""
    simulation_output_missing_flow = [
        AssessmentRun.model_validate(
            {"scenario_id": "s1", "flow_type": "onboarding", "turns": []}
        )
    ]

    result = score_assessment_from_simulation(
        simulation_output=simulation_output_missing_flow,
        assessment_id="dma-pre-assessment",
        assessment_questions=validated_assessment_questions,
    )
    assert result is None


# --- Tests for the question fetching logic ---


@pytest.mark.asyncio
async def test_get_assessment_question():
    with (
        mock.patch(
            "ai4gd_momconnect_haystack.tasks.pipelines.create_assessment_contextualization_pipeline",
            return_value=mock.MagicMock(),
        ) as mock_create_pipeline,
        mock.patch(
            "ai4gd_momconnect_haystack.tasks.pipelines.run_assessment_contextualization_pipeline",
            return_value="mock_question",
        ) as mock_run_pipeline,
        mock.patch(
            "ai4gd_momconnect_haystack.tasks.get_assessment_history",
            new_callable=mock.AsyncMock,
            return_value=[],
        ) as mock_get_history,
    ):
        result = await get_assessment_question(
            user_id="TestUser",
            flow_id=AssessmentType.dma_pre_assessment,
            question_number=1,
            user_context={},
        )
        assert result == {
            "contextualized_question": "mock_question",
        }

        mock_create_pipeline.assert_called_once()
        mock_run_pipeline.assert_called_once()
        mock_get_history.assert_awaited_once()


@pytest.mark.asyncio
async def test_get_last_assessment_question():
    with (
        mock.patch(
            "ai4gd_momconnect_haystack.tasks.pipelines.create_assessment_contextualization_pipeline",
            return_value=mock.MagicMock(),
        ) as mock_create_pipeline,
        mock.patch(
            "ai4gd_momconnect_haystack.tasks.pipelines.run_assessment_contextualization_pipeline",
            return_value="mock_question",
        ) as mock_run_pipeline,
        mock.patch(
            "ai4gd_momconnect_haystack.tasks.get_assessment_history",
            new_callable=mock.AsyncMock,
            return_value=[],
        ) as mock_get_history,
    ):
        # This call should succeed and use the mocks.
        result = await get_assessment_question(
            user_id="TestUser",
            flow_id=AssessmentType.dma_pre_assessment,
            question_number=5,
            user_context={},
        )
        assert result == {
            "contextualized_question": "mock_question",
        }

        # This call should fail before the pipeline is even created or run,
        # because the question number is out of bounds.
        result = await get_assessment_question(
            user_id="TestUser",
            flow_id=AssessmentType.dma_pre_assessment,
            question_number=6,
            user_context={},
        )
        assert result == {}

        mock_create_pipeline.assert_called_once()
        mock_run_pipeline.assert_called_once()
        mock_get_history.assert_awaited()


@mock.patch(
    "ai4gd_momconnect_haystack.tasks.pipelines.run_assessment_response_validator_pipeline"
)
def test_validate_assessment_answer_success(mock_run_pipeline):
    """
    Tests successful validation of a user's response.
    """
    mock_processed_response = "A"
    mock_run_pipeline.return_value = mock_processed_response

    with mock.patch(
        "ai4gd_momconnect_haystack.tasks.pipelines.create_assessment_response_validator_pipeline"
    ):
        result = validate_assessment_answer(
            user_response="This is my answer.",
            question_number=3,
            current_flow_id="dma-pre-assessment",
        )

    assert result == {
        "processed_user_response": mock_processed_response,
        "next_question_number": 4,
    }

    mock_run_pipeline.assert_called_once()


@mock.patch(
    "ai4gd_momconnect_haystack.tasks.pipelines.run_assessment_response_validator_pipeline"
)
def test_validate_assessment_answer_failure(mock_run_pipeline):
    """
    Tests handling of an invalid user response where the pipeline returns nothing.
    """
    mock_run_pipeline.return_value = None

    with mock.patch(
        "ai4gd_momconnect_haystack.tasks.pipelines.create_assessment_response_validator_pipeline"
    ):
        result = validate_assessment_answer(
            user_response="I don't know.",
            question_number=3,
            current_flow_id="dma-pre-assessment",
        )

    assert result == {
        "processed_user_response": None,
        "next_question_number": 3,
    }

    mock_run_pipeline.assert_called_once()


@mock.patch("ai4gd_momconnect_haystack.tasks.doc_store")
@mock.patch("ai4gd_momconnect_haystack.tasks.pipelines")
def test_get_next_onboarding_question_no_more_questions(pipelines_mock, doc_store_mock):
    """
    Tests the scenario where all onboarding questions have been answered.
    """
    # Mock the function to return an empty list of remaining questions
    doc_store_mock.get_remaining_onboarding_questions.return_value = []

    result = get_next_onboarding_question(user_context={}, chat_history=[])
    assert result is None


@mock.patch("ai4gd_momconnect_haystack.tasks.doc_store")
@mock.patch("ai4gd_momconnect_haystack.tasks.pipelines")
def test_extract_onboarding_data_from_response_updates_context(
    pipelines_mock, doc_store_mock
):
    """
    Tests that the user_context is correctly updated with data
    extracted from the user's response.
    """
    # The initial state of the user context
    user_context = {}

    # The data that the mocked pipeline will "extract"
    mock_extracted_data = {
        "province": "Gauteng",
        "education_level": "More than high school",
        "some_other_info": "extra detail",
    }

    pipelines_mock.run_onboarding_data_extraction_pipeline.return_value = (
        mock_extracted_data
    )

    # The user context that we expect after the function runs
    expected_context = {
        "province": "Gauteng",
        "education_level": "More than high school",
        "other": {"some_other_info": "extra detail"},
    }

    result_context = extract_onboarding_data_from_response(
        user_response="some response", user_context=user_context, chat_history=[]
    )

    assert result_context == expected_context<|MERGE_RESOLUTION|>--- conflicted
+++ resolved
@@ -4,17 +4,7 @@
 import pytest
 
 # Import the Pydantic models and the functions to be tested
-<<<<<<< HEAD
-from ai4gd_momconnect_haystack.enums import AssessmentType
-from ai4gd_momconnect_haystack.pydantic_models import (
-    AssessmentQuestion,
-    AssessmentRun,
-    Turn,
-)
-from ai4gd_momconnect_haystack.tasks import (
-=======
 from ai4gd_momconnect_haystack.assessment_logic import (
->>>>>>> ec96f94e
     _calculate_assessment_score_range,
     _score_single_turn,
     score_assessment_from_simulation,
