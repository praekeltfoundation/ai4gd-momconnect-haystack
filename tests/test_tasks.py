--- conflicted
+++ resolved
@@ -1,22 +1,18 @@
+from typing import Any
+from unittest import mock
+
 import pytest
-from unittest import mock
-<<<<<<< HEAD
-from ai4gd_momconnect_haystack.tasks import (
-    get_assessment_question,
-    validate_assessment_answer,
-    get_next_onboarding_question,
-    extract_onboarding_data_from_response,
-)
-=======
-from typing import Any
 
 # Import the Pydantic models and the functions to be tested
 from ai4gd_momconnect_haystack.models import AssessmentRun, Question, Turn
 from ai4gd_momconnect_haystack.tasks import (
-    get_assessment_question,
     _calculate_assessment_score_range,
     _score_single_turn,
+    extract_onboarding_data_from_response,
+    get_assessment_question,
+    get_next_onboarding_question,
     score_assessment_from_simulation,
+    validate_assessment_answer,
 )
 
 # --- Test Data Fixtures ---
@@ -174,7 +170,6 @@
 
 
 # --- Tests for the question fetching logic ---
->>>>>>> b64f2447
 
 
 @mock.patch("ai4gd_momconnect_haystack.tasks.pipelines")
