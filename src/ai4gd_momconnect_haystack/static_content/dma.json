--- conflicted
+++ resolved
@@ -5,16 +5,6 @@
             "question_name": "confident_in_making_health_decisions",
             "content": "How much do you agree or disagree with this statement:\n\n*I feel like I can make decisions about my health.*",
             "content_type": "assessment_question",
-<<<<<<< HEAD
-            "valid_responses": [
-                "1 - I strongly disagree",
-                "2 - I disagree",
-                "3 - I'm not sure",
-                "4 - I agree",
-                "5 - I strongly agree",
-                "6 - Skip"
-            ]
-=======
             "valid_responses": {
                 "I strongly disagree": 0,
                 "I disagree": 1,
@@ -23,36 +13,12 @@
                 "I strongly agree": 4,
                 "Skip": 0
             }
->>>>>>> b64f2447
         },
         {
             "question_number": 2,
             "question_name": "confident_in_talking_to_health_worker",
             "content": "How about this one?\n\n*I feel like I can talk about my health issues with a health worker.*",
             "content_type": "assessment_question",
-<<<<<<< HEAD
-            "valid_responses": [
-                "1 - I strongly disagree",
-                "2 - I disagree",
-                "3 - I'm not sure",
-                "4 - I agree",
-                "5 - I strongly agree",
-                "6 - Skip"
-            ]
-        },
-        {
-            "question_number": 3,
-            "content": "Here's the next one 👇🏽\n\n*I feel that I can disagree with a health worker about my treatment plan.*",
-            "content_type": "assessment_question",
-            "valid_responses": [
-                "1 - I strongly disagree",
-                "2 - I disagree",
-                "3 - I'm not sure",
-                "4 - I agree",
-                "5 - I strongly agree",
-                "6 - Skip"
-            ]
-=======
             "valid_responses": {
                 "I strongly disagree": 0,
                 "I disagree": 1,
@@ -75,23 +41,12 @@
                 "I strongly agree": 4,
                 "Skip": 0
             }
->>>>>>> b64f2447
         },
         {
             "question_number": 4,
             "question_name": "confident_in_ability_to_improve_health",
             "content": "Almost done!\n\n*I feel that I can do things to improve my health.*",
             "content_type": "assessment_question",
-<<<<<<< HEAD
-            "valid_responses": [
-                "1 - I strongly disagree",
-                "2 - I disagree",
-                "3 - I'm not sure",
-                "4 - I agree",
-                "5 - I strongly agree",
-                "6 - Skip"
-            ]
-=======
             "valid_responses": {
                 "I strongly disagree": 0,
                 "I disagree": 1,
@@ -100,23 +55,12 @@
                 "I strongly agree": 4,
                 "Skip": 0
             }
->>>>>>> b64f2447
         },
         {
             "question_number": 5,
             "question_name": "confident_in_finding_external_health_info",
             "content": "And the last one ⭐\n\n*I feel that I can find information about my health from other places, not just a health worker.*",
             "content_type": "assessment_question",
-<<<<<<< HEAD
-            "valid_responses": [
-                "1 - I strongly disagree",
-                "2 - I disagree",
-                "3 - I'm not sure",
-                "4 - I agree",
-                "5 - I strongly agree",
-                "6 - Skip"
-            ]
-=======
             "valid_responses": {
                 "I strongly disagree": 0,
                 "I disagree": 1,
@@ -125,7 +69,6 @@
                 "I strongly agree": 4,
                 "Skip": 0
             }
->>>>>>> b64f2447
         }
     ]
 }