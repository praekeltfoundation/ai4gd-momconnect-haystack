from datetime import datetime
import json
import logging
from pathlib import Path
from typing import Any

from haystack.dataclasses import ChatMessage
from pydantic import BaseModel, ValidationError
<<<<<<< HEAD
from sqlalchemy import delete, update
from sqlalchemy.future import select

from ai4gd_momconnect_haystack.enums import AssessmentType, HistoryType
from ai4gd_momconnect_haystack.pydantic_models import (
    AssessmentEndContentItem,
    AssessmentEndResponse,
    AssessmentEndScoreBasedMessage,
    AssessmentEndSimpleMessage,
    AssessmentResult,
    AssessmentRun,
    Turn,
)
from ai4gd_momconnect_haystack.tasks import (
    assessment_flow_map,
    assessment_map_to_their_pre,
    _calculate_assessment_score_range,
    dma_pre_flow_id,
    dma_post_flow_id,
    kab_a_pre_flow_id,
    kab_a_post_flow_id,
    kab_b_post_flow_id,
    kab_k_pre_flow_id,
    kab_k_post_flow_id,
    load_and_validate_assessment_questions,
    _score_single_turn,
)

from .database import AsyncSessionLocal
from .sqlalchemy_models import (
    AssessmentEndMessagingHistory,
    AssessmentResultHistory,
    ChatHistory,
    AssessmentHistory,
)
=======

from ai4gd_momconnect_haystack import doc_store
from ai4gd_momconnect_haystack.enums import AssessmentType
>>>>>>> ec96f94e


logger = logging.getLogger(__name__)

<<<<<<< HEAD
=======
onboarding_flow_id = "onboarding"
dma_pre_flow_id = "dma-pre-assessment"
dma_post_flow_id = "dma-post-assessment"
kab_k_pre_flow_id = "knowledge-pre-assessment"
kab_k_post_flow_id = "knowledge-post-assessment"
kab_a_pre_flow_id = "attitude-pre-assessment"
kab_a_post_flow_id = "attitude-post-assessment"
kab_b_pre_flow_id = "behaviour-pre-assessment"
kab_b_post_flow_id = "behaviour-post-assessment"
anc_survey_flow_id = "anc-survey"
faqs_flow_id = "faqs"

all_onboarding_questions = doc_store.ONBOARDING_FLOW
all_anc_survey_questions = doc_store.ANC_SURVEY_FLOW
faq_questions = doc_store.FAQ_DATA
# The following assessments have the same pre and post flows, so we can use the same IDs
all_dma_questions = doc_store.DMA_FLOW
all_kab_k_questions = doc_store.KAB_K_FLOW
all_kab_a_questions = doc_store.KAB_A_FLOW
# The kab_b pre and post flows are different, so we use separate IDs
all_kab_b_pre_questions = doc_store.KAB_B_PRE_FLOW
all_kab_b_post_questions = doc_store.KAB_B_POST_FLOW
# We also need content for messaging that happens at the end of assessments:
dma_end_messaging_pre = doc_store.DMA_ASSESSMENT_END_FLOW
kab_k_end_messaging_pre = doc_store.KAB_K_ASSESSMENT_END_FLOW
kab_a_end_messaging_pre = doc_store.KAB_A_ASSESSMENT_END_FLOW
kab_b_end_messaging_pre = doc_store.KAB_B_ASSESSMENT_END_FLOW

assessment_flow_map = {
    dma_pre_flow_id: all_dma_questions,
    dma_post_flow_id: all_dma_questions,
    kab_k_pre_flow_id: all_kab_k_questions,
    kab_k_post_flow_id: all_kab_k_questions,
    kab_a_pre_flow_id: all_kab_a_questions,
    kab_a_post_flow_id: all_kab_a_questions,
    kab_b_pre_flow_id: all_kab_b_pre_questions,
    kab_b_post_flow_id: all_kab_b_post_questions,
}

assessment_end_flow_map = {
    dma_pre_flow_id: dma_end_messaging_pre,
    kab_k_pre_flow_id: kab_k_end_messaging_pre,
    kab_a_pre_flow_id: kab_a_end_messaging_pre,
    kab_b_pre_flow_id: kab_b_end_messaging_pre,
}

assessment_map_to_their_pre = {
    dma_pre_flow_id: AssessmentType.dma_pre_assessment,
    dma_post_flow_id: AssessmentType.dma_pre_assessment,
    kab_k_pre_flow_id: AssessmentType.knowledge_pre_assessment,
    kab_k_post_flow_id: AssessmentType.knowledge_pre_assessment,
    kab_a_pre_flow_id: AssessmentType.attitude_pre_assessment,
    kab_a_post_flow_id: AssessmentType.attitude_pre_assessment,
    kab_b_pre_flow_id: AssessmentType.behaviour_pre_assessment,
    kab_b_post_flow_id: AssessmentType.behaviour_pre_assessment,
}

assessment_map_to_assessment_types = {
    dma_pre_flow_id: AssessmentType.dma_pre_assessment,
    dma_post_flow_id: AssessmentType.dma_post_assessment,
    kab_k_pre_flow_id: AssessmentType.knowledge_pre_assessment,
    kab_k_post_flow_id: AssessmentType.knowledge_post_assessment,
    kab_a_pre_flow_id: AssessmentType.attitude_pre_assessment,
    kab_a_post_flow_id: AssessmentType.attitude_post_assessment,
    kab_b_pre_flow_id: AssessmentType.behaviour_pre_assessment,
    kab_b_post_flow_id: AssessmentType.behaviour_post_assessment,
}

ANC_SURVEY_MAP = {item.title: item for item in all_anc_survey_questions}

>>>>>>> ec96f94e

def generate_scenario_id(flow_type: str, username: str) -> str:
    """Generates a unique scenario ID."""
    timestamp = datetime.now().strftime("%y%m%d-%H%M")
    return f"{flow_type}_{username}_{timestamp}"


def load_json_and_validate(
    file_path: Path, model: type[BaseModel] | type[dict]
) -> Any | None:
    """
    Loads a JSON file and validates its content against a Pydantic model or as a dict.
    This is the primary gateway for safely loading any external JSON data.
    """
    try:
        with file_path.open("r", encoding="utf-8") as f:
            raw_data = json.load(f)

        # Guard Clause: If the model is just 'dict', we are loading a raw
        # doc_store. Return it directly without Pydantic validation.
        # The validation for its contents is handled later in tasks.py.
        if model is dict:
            return raw_data

        # If the model is a Pydantic model, proceed with validation.
        if issubclass(model, BaseModel):
            if isinstance(raw_data, list):
                return [model.model_validate(item) for item in raw_data]
            return model.model_validate(raw_data)

    except FileNotFoundError:
        logging.error(f"File not found: {file_path}")
    except ValidationError as e:
        logging.error(f"Data validation error in {file_path}:\n{e}")
    except Exception as e:
        logging.error(f"An unexpected error occurred with {file_path}: {e}")
    return None


def save_json_file(data: list[dict[str, Any]], file_path: Path) -> None:
    """Saves the final processed data to a JSON file."""
    try:
        # Ensure the output directory exists before writing.
        file_path.parent.mkdir(parents=True, exist_ok=True)
        with file_path.open("w", encoding="utf-8") as f:
            json.dump(data, f, indent=2)
        logging.info(f"Successfully saved final augmented output to {file_path}")
    except Exception as e:
        logging.error(f"An unexpected error occurred while writing to {file_path}: {e}")


def chat_messages_to_json(messages: list[ChatMessage]) -> list[dict[str, Any]]:
    """Converts a list of ChatMessage objects to a JSON-serializable list of dicts."""
    return [
        {
            "role": msg.role.value,
            "text": msg.text,
            "meta": {k: v for k, v in msg.meta.items()},
        }
        for msg in messages
<<<<<<< HEAD
    ]


def score_assessment(
    assessment_run: AssessmentRun,
    assessment_id: AssessmentType,
) -> AssessmentResult | None:
    assessment_questions = load_and_validate_assessment_questions(
        assessment_map_to_their_pre[assessment_id.value]
    )
    if not assessment_questions:
        logger.error(
            "Function 'load_and_validate_assessment_questions' called incorrectly"
        )
        return None
    question_lookup = {q.question_number: q for q in assessment_questions}

    # ---Score Calculation Logic ---
    min_possible_score, max_possible_score = _calculate_assessment_score_range(
        assessment_questions
    )
    results = [
        _score_single_turn(turn, question_lookup)
        for turn in assessment_run.turns
        if turn.question_number is not None
    ]
    user_total_score = sum(r["score"] for r in results if r.get("score") is not None)
    score_percentage = (
        (user_total_score / max_possible_score * 100) if max_possible_score > 0 else 0.0
    )
    skip_count = sum(turn.user_response == "Skip" for turn in assessment_run.turns)
    category = ""
    crossed_skip_threshold = False
    if assessment_id.value in [dma_pre_flow_id, dma_post_flow_id]:
        if score_percentage > 67:
            category = "high"
        elif score_percentage > 33:
            category = "medium"
        else:
            category = "low"
        if skip_count > 2:
            crossed_skip_threshold = True
    elif assessment_id.value in [kab_k_pre_flow_id, kab_k_post_flow_id]:
        if score_percentage > 83:
            category = "high"
        elif score_percentage > 50:
            category = "medium"
        else:
            category = "low"
        if skip_count > 3:
            crossed_skip_threshold = True
    elif assessment_id.value in [kab_a_pre_flow_id, kab_a_post_flow_id]:
        if score_percentage >= 80:
            category = "high"
        elif score_percentage >= 60:
            category = "medium"
        else:
            category = "low"
        if skip_count > 2:
            crossed_skip_threshold = True
    else:
        if score_percentage >= 100:
            category = "high"
        elif score_percentage >= 75:
            category = "medium"
        else:
            category = "low"
        if skip_count > 2:
            crossed_skip_threshold = True
    return AssessmentResult.model_validate(
        {
            "score": score_percentage,
            "category": category,
            "crossed_skip_threshold": crossed_skip_threshold,
        }
    )


async def get_or_create_chat_history(
    user_id: str, history_type: HistoryType
) -> list[ChatMessage]:
    """
    Retrieves an Onboarding chat history for a given user_id.
    If it doesn't exist, an empty history is returned.
    """
    async with AsyncSessionLocal() as session:
        result = await session.execute(
            select(ChatHistory).filter(ChatHistory.user_id == user_id)
        )
        db_history = result.scalar_one_or_none()
        chat_history = []

        if db_history:
            if history_type == HistoryType.onboarding:
                db_chat_history = db_history.onboarding_history
            elif history_type == HistoryType.anc:
                db_chat_history = db_history.anc_survey_history

            for cm in db_chat_history:
                if cm["role"] == "user":
                    chat_history.append(ChatMessage.from_user(text=cm["text"]))
                elif cm["role"] == "assistant":
                    chat_history.append(ChatMessage.from_assistant(text=cm["text"]))
                else:
                    chat_history.append(ChatMessage.from_system(text=cm["text"]))
        return chat_history


async def save_chat_history(
    user_id: str, messages: list[ChatMessage], history_type: HistoryType
) -> None:
    """Saves or updates the chat history for a given user_id."""
    async with AsyncSessionLocal() as session:
        async with session.begin():
            result = await session.execute(
                select(ChatHistory).filter(ChatHistory.user_id == user_id)
            )
            db_history = result.scalar_one_or_none()

            history_json = chat_messages_to_json(messages)

            if db_history:
                if history_type == "onboarding":
                    db_history.onboarding_history = history_json
                elif history_type == "anc":
                    db_history.anc_survey_history = history_json
                else:
                    logger.error(f"Unknown chat history type to update: {history_type}")
                    return
            else:
                if history_type == "onboarding":
                    db_history = ChatHistory(
                        user_id=user_id,
                        onboarding_history=history_json,
                        anc_survey_history=[],
                    )
                elif history_type == "anc":
                    db_history = ChatHistory(
                        user_id=user_id,
                        onboarding_history=[],
                        anc_survey_history=history_json,
                    )
                else:
                    logger.error(f"Unknown chat history type to create: {history_type}")
                    return
                session.add(db_history)

            await session.commit()


async def save_assessment_question(
    user_id: str,
    assessment_type: AssessmentType,
    question_number: int,
    question: str | None,
    user_response: str | None,
    score: int | None,
) -> None:
    """
    Saves or updates a historic assessment question for a given user, assessment type and question number.
    """
    print(
        f"Saving user response '{user_response}' with score '{score}' to question number {question_number}"
    )
    async with AsyncSessionLocal() as session:
        async with session.begin():
            result = await session.execute(
                select(AssessmentHistory).where(
                    AssessmentHistory.user_id == user_id,
                    AssessmentHistory.assessment_id == assessment_type.value,
                    AssessmentHistory.question_number == question_number,
                )
            )
            historic_record = result.scalar_one_or_none()

            if not historic_record:
                historic_record = AssessmentHistory(
                    user_id=user_id,
                    assessment_id=assessment_type.value,
                    question_number=question_number,
                )
                session.add(historic_record)

            if question is not None:
                historic_record.question = question
            if user_response is not None:
                historic_record.user_response = user_response
            if score is not None:
                historic_record.score = score


async def calculate_and_store_assessment_result(
    user_id: str, assessment_type: AssessmentType
) -> None:
    """
    Checks if an assessment is complete and, if so, calculates and stores the final result.
    """
    # Check if all scores are available for the given assessment
    async with AsyncSessionLocal() as session:
        async with session.begin():
            result = await session.execute(
                select(AssessmentHistory)
                .where(
                    AssessmentHistory.user_id == user_id,
                    AssessmentHistory.assessment_id == assessment_type.value,
                    AssessmentHistory.score.is_not(None),
                )
                .order_by(AssessmentHistory.question_number.asc())
            )
            historic_records = result.scalars().all()
            print(f"Number of historic records with scores: {len(historic_records)}")

            # If the number of scored records matches the expected length, proceed
            if not matches_assessment_question_length(
                len(historic_records), assessment_type
            ):
                return

            # Calculate and store an AssessmentResultHistory.
            turns = [
                Turn.model_validate(
                    {
                        "question_number": rec.question_number,
                        "user_response": rec.user_response,
                    }
                )
                for rec in historic_records
            ]
            assessment_run = AssessmentRun.model_validate(
                {
                    "scenario_id": user_id,
                    "flow_type": assessment_type.value,
                    "turns": turns,
                }
            )
            assessment_result = score_assessment(assessment_run, assessment_type)

            if not assessment_result:
                return

            # Find or create the result history record
            result_history_stmt = select(AssessmentResultHistory).where(
                AssessmentResultHistory.user_id == user_id,
                AssessmentResultHistory.assessment_id == assessment_type.value,
            )
            result_history_record = (
                await session.execute(result_history_stmt)
            ).scalar_one_or_none()

            if not result_history_record:
                result_history_record = AssessmentResultHistory(
                    user_id=user_id,
                    assessment_id=assessment_type.value,
                )
                session.add(result_history_record)

            # Update the record with the new results
            result_history_record.category = assessment_result.category
            result_history_record.score = assessment_result.score
            result_history_record.crossed_skip_threshold = (
                assessment_result.crossed_skip_threshold
            )


async def get_assessment_result(
    user_id: str, assessment_type: AssessmentType
) -> AssessmentResult | None:
    print(
        f"Trying to get assessment results for {user_id} for assessment {assessment_type.value}"
    )
    async with AsyncSessionLocal() as session:
        async with session.begin():
            result = await session.execute(
                select(AssessmentResultHistory).where(
                    AssessmentResultHistory.user_id == user_id,
                    AssessmentResultHistory.assessment_id == assessment_type.value,
                )
            )
            historic_record = result.scalar_one_or_none()
            print(historic_record)
            if historic_record:
                return AssessmentResult.model_validate(
                    {
                        "score": historic_record.crossed_skip_threshold,
                        "category": historic_record.category,
                        "crossed_skip_threshold": historic_record.crossed_skip_threshold,
                    }
                )
    return None


async def get_assessment_end_messaging_history(
    user_id: str, assessment_type: AssessmentType
) -> list[AssessmentEndMessagingHistory]:
    """
    Retrieves assessment end messaging history for a given user and assessment type.
    If no history exists, an empty list is returned.
    """
    async with AsyncSessionLocal() as session:
        result = await session.execute(
            select(AssessmentEndMessagingHistory)
            .filter(
                AssessmentEndMessagingHistory.user_id == user_id,
                AssessmentEndMessagingHistory.assessment_id == assessment_type.value,
            )
            .order_by(AssessmentEndMessagingHistory.message_number.asc())
        )
        history = result.scalars().all()
        return list(history)


async def save_assessment_end_message(
    user_id: str,
    assessment_type: AssessmentType,
    message_number: int,
    user_response: str,
) -> None:
    """
    Saves the end-of-assessment messaging history for a given user, assessment type and question number.
    This will overwrite any existing history for the same user, assessment type and question number.
    """
    async with AsyncSessionLocal() as session:
        async with session.begin():
            # If a user_response is present, the question should already exist in the database and we can just update it.
            if user_response:
                await session.execute(
                    update(AssessmentEndMessagingHistory)
                    .where(
                        AssessmentEndMessagingHistory.user_id == user_id,
                        AssessmentEndMessagingHistory.assessment_id
                        == assessment_type.value,
                        AssessmentEndMessagingHistory.message_number == message_number,
                    )
                    .values(user_response=user_response)
                )
            else:
                # First, delete any existing history in case there is one
                await session.execute(
                    delete(AssessmentEndMessagingHistory).where(
                        AssessmentEndMessagingHistory.user_id == user_id,
                        AssessmentEndMessagingHistory.assessment_id
                        == assessment_type.value,
                        AssessmentEndMessagingHistory.message_number == message_number,
                    )
                )
                # Then write a new record
                new_historic_record = AssessmentEndMessagingHistory(
                    user_id=user_id,
                    assessment_id=assessment_type.value,
                    message_number=message_number,
                    user_response=None,
                )
                session.add(new_historic_record)
            await session.commit()


def get_content_from_message_data(
    message_data: AssessmentEndScoreBasedMessage | AssessmentEndSimpleMessage,
    score_category: str,
) -> tuple[str, list[str] | None]:
    """
    Extracts the content and valid responses from a message object based on the score category.
    """
    if isinstance(message_data, AssessmentEndSimpleMessage):
        return message_data.content, message_data.valid_responses

    if isinstance(message_data, AssessmentEndScoreBasedMessage):
        content_map = {
            "high": message_data.high_score_content,
            "medium": message_data.medium_score_content,
            "low": message_data.low_score_content,
            "skipped-many": message_data.skipped_many_content,
        }
        # Get the specific content block for the score
        score_content = content_map.get(
            score_category,
            AssessmentEndContentItem.model_validate(
                {"content": "", "valid_responses": []}
            ),
        )
        return score_content.content, score_content.valid_responses

    # This should ideally not be reached if type checking is correct
    raise TypeError("Unsupported message data type")


def determine_task(
    flow_id: str,
    previous_message_nr: int,
    score_category: str,
    processed_user_response: str,
) -> str:
    """
    Refactored Logic: Encapsulates the business logic for determining
    the background task.
    """
    if flow_id == "dma-pre-assessment":
        if (
            previous_message_nr == 1
            and score_category == "skipped-many"
            and processed_user_response == "Yes"
        ):
            return "REMIND_ME_LATER"
        if previous_message_nr == 2:
            return "STORE_FEEDBACK"

    if flow_id in ["behaviour-pre-assessment", "knowledge-pre-assessment"]:
        if previous_message_nr == 1 and processed_user_response == "Remind me tomorrow":
            return "REMIND_ME_LATER"

    if flow_id == "attitude-pre-assessment" and previous_message_nr == 1:
        if score_category == "skipped-many" and processed_user_response == "Yes":
            return "REMIND_ME_LATER"
        elif score_category != "skipped-many":
            return "STORE_FEEDBACK"

    return ""


def matches_assessment_question_length(
    n_questions: int, assessment_type: AssessmentType
):
    """
    Checks if the length of a list of AssessmentHistory objects matches the length of questions from the corresponding assessment.
    """
    if assessment_type.value == kab_b_post_flow_id:
        assessment_type = assessment_map_to_their_pre[kab_b_post_flow_id]
    print(len(assessment_flow_map[assessment_type.value]))
    print(n_questions)
    if len(assessment_flow_map[assessment_type.value]) == n_questions:
        return True
    return False


def create_assessment_end_error_response(reason: str) -> AssessmentEndResponse:
    logger.warning(reason)
    return AssessmentEndResponse(
        message="",
        task="ERROR",
        intent="",
        intent_related_response="",
    )


def response_is_required_for(flow_id: str, message_nr: int) -> bool:
    required_map = {
        "dma-pre-assessment": [2, 3],
        "behaviour-pre-assessment": [2],
        "knowledge-pre-assessment": [2],
        "attitude-pre-assessment": [2],
    }
    return message_nr in required_map.get(flow_id, [])
=======
    ]
>>>>>>> ec96f94e
<|MERGE_RESOLUTION|>--- conflicted
+++ resolved
@@ -6,53 +6,13 @@
 
 from haystack.dataclasses import ChatMessage
 from pydantic import BaseModel, ValidationError
-<<<<<<< HEAD
-from sqlalchemy import delete, update
-from sqlalchemy.future import select
-
-from ai4gd_momconnect_haystack.enums import AssessmentType, HistoryType
-from ai4gd_momconnect_haystack.pydantic_models import (
-    AssessmentEndContentItem,
-    AssessmentEndResponse,
-    AssessmentEndScoreBasedMessage,
-    AssessmentEndSimpleMessage,
-    AssessmentResult,
-    AssessmentRun,
-    Turn,
-)
-from ai4gd_momconnect_haystack.tasks import (
-    assessment_flow_map,
-    assessment_map_to_their_pre,
-    _calculate_assessment_score_range,
-    dma_pre_flow_id,
-    dma_post_flow_id,
-    kab_a_pre_flow_id,
-    kab_a_post_flow_id,
-    kab_b_post_flow_id,
-    kab_k_pre_flow_id,
-    kab_k_post_flow_id,
-    load_and_validate_assessment_questions,
-    _score_single_turn,
-)
-
-from .database import AsyncSessionLocal
-from .sqlalchemy_models import (
-    AssessmentEndMessagingHistory,
-    AssessmentResultHistory,
-    ChatHistory,
-    AssessmentHistory,
-)
-=======
 
 from ai4gd_momconnect_haystack import doc_store
 from ai4gd_momconnect_haystack.enums import AssessmentType
->>>>>>> ec96f94e
 
 
 logger = logging.getLogger(__name__)
 
-<<<<<<< HEAD
-=======
 onboarding_flow_id = "onboarding"
 dma_pre_flow_id = "dma-pre-assessment"
 dma_post_flow_id = "dma-post-assessment"
@@ -123,7 +83,6 @@
 
 ANC_SURVEY_MAP = {item.title: item for item in all_anc_survey_questions}
 
->>>>>>> ec96f94e
 
 def generate_scenario_id(flow_type: str, username: str) -> str:
     """Generates a unique scenario ID."""
@@ -184,459 +143,4 @@
             "meta": {k: v for k, v in msg.meta.items()},
         }
         for msg in messages
-<<<<<<< HEAD
-    ]
-
-
-def score_assessment(
-    assessment_run: AssessmentRun,
-    assessment_id: AssessmentType,
-) -> AssessmentResult | None:
-    assessment_questions = load_and_validate_assessment_questions(
-        assessment_map_to_their_pre[assessment_id.value]
-    )
-    if not assessment_questions:
-        logger.error(
-            "Function 'load_and_validate_assessment_questions' called incorrectly"
-        )
-        return None
-    question_lookup = {q.question_number: q for q in assessment_questions}
-
-    # ---Score Calculation Logic ---
-    min_possible_score, max_possible_score = _calculate_assessment_score_range(
-        assessment_questions
-    )
-    results = [
-        _score_single_turn(turn, question_lookup)
-        for turn in assessment_run.turns
-        if turn.question_number is not None
-    ]
-    user_total_score = sum(r["score"] for r in results if r.get("score") is not None)
-    score_percentage = (
-        (user_total_score / max_possible_score * 100) if max_possible_score > 0 else 0.0
-    )
-    skip_count = sum(turn.user_response == "Skip" for turn in assessment_run.turns)
-    category = ""
-    crossed_skip_threshold = False
-    if assessment_id.value in [dma_pre_flow_id, dma_post_flow_id]:
-        if score_percentage > 67:
-            category = "high"
-        elif score_percentage > 33:
-            category = "medium"
-        else:
-            category = "low"
-        if skip_count > 2:
-            crossed_skip_threshold = True
-    elif assessment_id.value in [kab_k_pre_flow_id, kab_k_post_flow_id]:
-        if score_percentage > 83:
-            category = "high"
-        elif score_percentage > 50:
-            category = "medium"
-        else:
-            category = "low"
-        if skip_count > 3:
-            crossed_skip_threshold = True
-    elif assessment_id.value in [kab_a_pre_flow_id, kab_a_post_flow_id]:
-        if score_percentage >= 80:
-            category = "high"
-        elif score_percentage >= 60:
-            category = "medium"
-        else:
-            category = "low"
-        if skip_count > 2:
-            crossed_skip_threshold = True
-    else:
-        if score_percentage >= 100:
-            category = "high"
-        elif score_percentage >= 75:
-            category = "medium"
-        else:
-            category = "low"
-        if skip_count > 2:
-            crossed_skip_threshold = True
-    return AssessmentResult.model_validate(
-        {
-            "score": score_percentage,
-            "category": category,
-            "crossed_skip_threshold": crossed_skip_threshold,
-        }
-    )
-
-
-async def get_or_create_chat_history(
-    user_id: str, history_type: HistoryType
-) -> list[ChatMessage]:
-    """
-    Retrieves an Onboarding chat history for a given user_id.
-    If it doesn't exist, an empty history is returned.
-    """
-    async with AsyncSessionLocal() as session:
-        result = await session.execute(
-            select(ChatHistory).filter(ChatHistory.user_id == user_id)
-        )
-        db_history = result.scalar_one_or_none()
-        chat_history = []
-
-        if db_history:
-            if history_type == HistoryType.onboarding:
-                db_chat_history = db_history.onboarding_history
-            elif history_type == HistoryType.anc:
-                db_chat_history = db_history.anc_survey_history
-
-            for cm in db_chat_history:
-                if cm["role"] == "user":
-                    chat_history.append(ChatMessage.from_user(text=cm["text"]))
-                elif cm["role"] == "assistant":
-                    chat_history.append(ChatMessage.from_assistant(text=cm["text"]))
-                else:
-                    chat_history.append(ChatMessage.from_system(text=cm["text"]))
-        return chat_history
-
-
-async def save_chat_history(
-    user_id: str, messages: list[ChatMessage], history_type: HistoryType
-) -> None:
-    """Saves or updates the chat history for a given user_id."""
-    async with AsyncSessionLocal() as session:
-        async with session.begin():
-            result = await session.execute(
-                select(ChatHistory).filter(ChatHistory.user_id == user_id)
-            )
-            db_history = result.scalar_one_or_none()
-
-            history_json = chat_messages_to_json(messages)
-
-            if db_history:
-                if history_type == "onboarding":
-                    db_history.onboarding_history = history_json
-                elif history_type == "anc":
-                    db_history.anc_survey_history = history_json
-                else:
-                    logger.error(f"Unknown chat history type to update: {history_type}")
-                    return
-            else:
-                if history_type == "onboarding":
-                    db_history = ChatHistory(
-                        user_id=user_id,
-                        onboarding_history=history_json,
-                        anc_survey_history=[],
-                    )
-                elif history_type == "anc":
-                    db_history = ChatHistory(
-                        user_id=user_id,
-                        onboarding_history=[],
-                        anc_survey_history=history_json,
-                    )
-                else:
-                    logger.error(f"Unknown chat history type to create: {history_type}")
-                    return
-                session.add(db_history)
-
-            await session.commit()
-
-
-async def save_assessment_question(
-    user_id: str,
-    assessment_type: AssessmentType,
-    question_number: int,
-    question: str | None,
-    user_response: str | None,
-    score: int | None,
-) -> None:
-    """
-    Saves or updates a historic assessment question for a given user, assessment type and question number.
-    """
-    print(
-        f"Saving user response '{user_response}' with score '{score}' to question number {question_number}"
-    )
-    async with AsyncSessionLocal() as session:
-        async with session.begin():
-            result = await session.execute(
-                select(AssessmentHistory).where(
-                    AssessmentHistory.user_id == user_id,
-                    AssessmentHistory.assessment_id == assessment_type.value,
-                    AssessmentHistory.question_number == question_number,
-                )
-            )
-            historic_record = result.scalar_one_or_none()
-
-            if not historic_record:
-                historic_record = AssessmentHistory(
-                    user_id=user_id,
-                    assessment_id=assessment_type.value,
-                    question_number=question_number,
-                )
-                session.add(historic_record)
-
-            if question is not None:
-                historic_record.question = question
-            if user_response is not None:
-                historic_record.user_response = user_response
-            if score is not None:
-                historic_record.score = score
-
-
-async def calculate_and_store_assessment_result(
-    user_id: str, assessment_type: AssessmentType
-) -> None:
-    """
-    Checks if an assessment is complete and, if so, calculates and stores the final result.
-    """
-    # Check if all scores are available for the given assessment
-    async with AsyncSessionLocal() as session:
-        async with session.begin():
-            result = await session.execute(
-                select(AssessmentHistory)
-                .where(
-                    AssessmentHistory.user_id == user_id,
-                    AssessmentHistory.assessment_id == assessment_type.value,
-                    AssessmentHistory.score.is_not(None),
-                )
-                .order_by(AssessmentHistory.question_number.asc())
-            )
-            historic_records = result.scalars().all()
-            print(f"Number of historic records with scores: {len(historic_records)}")
-
-            # If the number of scored records matches the expected length, proceed
-            if not matches_assessment_question_length(
-                len(historic_records), assessment_type
-            ):
-                return
-
-            # Calculate and store an AssessmentResultHistory.
-            turns = [
-                Turn.model_validate(
-                    {
-                        "question_number": rec.question_number,
-                        "user_response": rec.user_response,
-                    }
-                )
-                for rec in historic_records
-            ]
-            assessment_run = AssessmentRun.model_validate(
-                {
-                    "scenario_id": user_id,
-                    "flow_type": assessment_type.value,
-                    "turns": turns,
-                }
-            )
-            assessment_result = score_assessment(assessment_run, assessment_type)
-
-            if not assessment_result:
-                return
-
-            # Find or create the result history record
-            result_history_stmt = select(AssessmentResultHistory).where(
-                AssessmentResultHistory.user_id == user_id,
-                AssessmentResultHistory.assessment_id == assessment_type.value,
-            )
-            result_history_record = (
-                await session.execute(result_history_stmt)
-            ).scalar_one_or_none()
-
-            if not result_history_record:
-                result_history_record = AssessmentResultHistory(
-                    user_id=user_id,
-                    assessment_id=assessment_type.value,
-                )
-                session.add(result_history_record)
-
-            # Update the record with the new results
-            result_history_record.category = assessment_result.category
-            result_history_record.score = assessment_result.score
-            result_history_record.crossed_skip_threshold = (
-                assessment_result.crossed_skip_threshold
-            )
-
-
-async def get_assessment_result(
-    user_id: str, assessment_type: AssessmentType
-) -> AssessmentResult | None:
-    print(
-        f"Trying to get assessment results for {user_id} for assessment {assessment_type.value}"
-    )
-    async with AsyncSessionLocal() as session:
-        async with session.begin():
-            result = await session.execute(
-                select(AssessmentResultHistory).where(
-                    AssessmentResultHistory.user_id == user_id,
-                    AssessmentResultHistory.assessment_id == assessment_type.value,
-                )
-            )
-            historic_record = result.scalar_one_or_none()
-            print(historic_record)
-            if historic_record:
-                return AssessmentResult.model_validate(
-                    {
-                        "score": historic_record.crossed_skip_threshold,
-                        "category": historic_record.category,
-                        "crossed_skip_threshold": historic_record.crossed_skip_threshold,
-                    }
-                )
-    return None
-
-
-async def get_assessment_end_messaging_history(
-    user_id: str, assessment_type: AssessmentType
-) -> list[AssessmentEndMessagingHistory]:
-    """
-    Retrieves assessment end messaging history for a given user and assessment type.
-    If no history exists, an empty list is returned.
-    """
-    async with AsyncSessionLocal() as session:
-        result = await session.execute(
-            select(AssessmentEndMessagingHistory)
-            .filter(
-                AssessmentEndMessagingHistory.user_id == user_id,
-                AssessmentEndMessagingHistory.assessment_id == assessment_type.value,
-            )
-            .order_by(AssessmentEndMessagingHistory.message_number.asc())
-        )
-        history = result.scalars().all()
-        return list(history)
-
-
-async def save_assessment_end_message(
-    user_id: str,
-    assessment_type: AssessmentType,
-    message_number: int,
-    user_response: str,
-) -> None:
-    """
-    Saves the end-of-assessment messaging history for a given user, assessment type and question number.
-    This will overwrite any existing history for the same user, assessment type and question number.
-    """
-    async with AsyncSessionLocal() as session:
-        async with session.begin():
-            # If a user_response is present, the question should already exist in the database and we can just update it.
-            if user_response:
-                await session.execute(
-                    update(AssessmentEndMessagingHistory)
-                    .where(
-                        AssessmentEndMessagingHistory.user_id == user_id,
-                        AssessmentEndMessagingHistory.assessment_id
-                        == assessment_type.value,
-                        AssessmentEndMessagingHistory.message_number == message_number,
-                    )
-                    .values(user_response=user_response)
-                )
-            else:
-                # First, delete any existing history in case there is one
-                await session.execute(
-                    delete(AssessmentEndMessagingHistory).where(
-                        AssessmentEndMessagingHistory.user_id == user_id,
-                        AssessmentEndMessagingHistory.assessment_id
-                        == assessment_type.value,
-                        AssessmentEndMessagingHistory.message_number == message_number,
-                    )
-                )
-                # Then write a new record
-                new_historic_record = AssessmentEndMessagingHistory(
-                    user_id=user_id,
-                    assessment_id=assessment_type.value,
-                    message_number=message_number,
-                    user_response=None,
-                )
-                session.add(new_historic_record)
-            await session.commit()
-
-
-def get_content_from_message_data(
-    message_data: AssessmentEndScoreBasedMessage | AssessmentEndSimpleMessage,
-    score_category: str,
-) -> tuple[str, list[str] | None]:
-    """
-    Extracts the content and valid responses from a message object based on the score category.
-    """
-    if isinstance(message_data, AssessmentEndSimpleMessage):
-        return message_data.content, message_data.valid_responses
-
-    if isinstance(message_data, AssessmentEndScoreBasedMessage):
-        content_map = {
-            "high": message_data.high_score_content,
-            "medium": message_data.medium_score_content,
-            "low": message_data.low_score_content,
-            "skipped-many": message_data.skipped_many_content,
-        }
-        # Get the specific content block for the score
-        score_content = content_map.get(
-            score_category,
-            AssessmentEndContentItem.model_validate(
-                {"content": "", "valid_responses": []}
-            ),
-        )
-        return score_content.content, score_content.valid_responses
-
-    # This should ideally not be reached if type checking is correct
-    raise TypeError("Unsupported message data type")
-
-
-def determine_task(
-    flow_id: str,
-    previous_message_nr: int,
-    score_category: str,
-    processed_user_response: str,
-) -> str:
-    """
-    Refactored Logic: Encapsulates the business logic for determining
-    the background task.
-    """
-    if flow_id == "dma-pre-assessment":
-        if (
-            previous_message_nr == 1
-            and score_category == "skipped-many"
-            and processed_user_response == "Yes"
-        ):
-            return "REMIND_ME_LATER"
-        if previous_message_nr == 2:
-            return "STORE_FEEDBACK"
-
-    if flow_id in ["behaviour-pre-assessment", "knowledge-pre-assessment"]:
-        if previous_message_nr == 1 and processed_user_response == "Remind me tomorrow":
-            return "REMIND_ME_LATER"
-
-    if flow_id == "attitude-pre-assessment" and previous_message_nr == 1:
-        if score_category == "skipped-many" and processed_user_response == "Yes":
-            return "REMIND_ME_LATER"
-        elif score_category != "skipped-many":
-            return "STORE_FEEDBACK"
-
-    return ""
-
-
-def matches_assessment_question_length(
-    n_questions: int, assessment_type: AssessmentType
-):
-    """
-    Checks if the length of a list of AssessmentHistory objects matches the length of questions from the corresponding assessment.
-    """
-    if assessment_type.value == kab_b_post_flow_id:
-        assessment_type = assessment_map_to_their_pre[kab_b_post_flow_id]
-    print(len(assessment_flow_map[assessment_type.value]))
-    print(n_questions)
-    if len(assessment_flow_map[assessment_type.value]) == n_questions:
-        return True
-    return False
-
-
-def create_assessment_end_error_response(reason: str) -> AssessmentEndResponse:
-    logger.warning(reason)
-    return AssessmentEndResponse(
-        message="",
-        task="ERROR",
-        intent="",
-        intent_related_response="",
-    )
-
-
-def response_is_required_for(flow_id: str, message_nr: int) -> bool:
-    required_map = {
-        "dma-pre-assessment": [2, 3],
-        "behaviour-pre-assessment": [2],
-        "knowledge-pre-assessment": [2],
-        "attitude-pre-assessment": [2],
-    }
-    return message_nr in required_map.get(flow_id, [])
-=======
-    ]
->>>>>>> ec96f94e
+    ]