import logging
import sys
from contextlib import asynccontextmanager
from os import environ
from pathlib import Path
from typing import Annotated, Type

import sentry_sdk
from dotenv import load_dotenv
from fastapi import Depends, FastAPI, Header, HTTPException
from haystack.dataclasses import ChatMessage
from prometheus_fastapi_instrumentator import Instrumentator

from ai4gd_momconnect_haystack.assessment_logic import (
    create_assessment_end_error_response,
    determine_task,
    get_content_from_message_data,
    response_is_required_for,
    score_assessment_question,
    validate_assessment_answer,
    validate_assessment_end_response,
)
from ai4gd_momconnect_haystack.crud import (
    calculate_and_store_assessment_result,
    delete_assessment_history_for_user,
    delete_chat_history_for_user,
    delete_user_journey_state,
    get_assessment_end_messaging_history,
    get_assessment_result,
    get_or_create_chat_history,
    get_user_journey_state,
    save_assessment_end_message,
    save_assessment_question,
    save_chat_history,
    save_user_journey_state,
)
from ai4gd_momconnect_haystack.database import run_migrations
from ai4gd_momconnect_haystack.doc_store import (
    INTRO_MESSAGES,
    setup_document_store,
)
from ai4gd_momconnect_haystack.enums import ExtractionStatus
from ai4gd_momconnect_haystack.pydantic_models import (
    AssessmentEndRequest,
    AssessmentEndResponse,
    AssessmentRequest,
    AssessmentResponse,
    CatchAllRequest,
    CatchAllResponse,
    OnboardingRequest,
    OnboardingResponse,
    OrchestratorSurveyRequest,
    ResumeRequest,
    ResumeResponse,
)
from ai4gd_momconnect_haystack.pydantic_models import (
    LegacySurveyResponse as SurveyResponse,  # Use LegacySurveyResponse for the API contract
)
<<<<<<< HEAD
from ai4gd_momconnect_haystack.enums import ExtractionStatus, DeflectionAction
=======
>>>>>>> 27702f83
from ai4gd_momconnect_haystack.tasks import (
    extract_assessment_data_from_response,
    format_user_data_summary_for_whatsapp,
    get_assessment_question,
    get_next_onboarding_question,
    handle_conversational_repair,
    handle_intro_reminder,
    handle_intro_response,
    handle_journey_resumption_prompt,
    handle_reminder_request,
    handle_reminder_response,
    handle_summary_confirmation_step,
    handle_user_message,
    process_onboarding_step,
    handle_onboarding_deflection,
)
from ai4gd_momconnect_haystack.utilities import (
    FLOWS_WITH_INTRO,
    all_onboarding_questions,
    assessment_end_flow_map,
    load_json_and_validate,
    prepend_valid_responses_with_alphabetical_index,
)

from . import survey_orchestrator
from .enums import HistoryType

load_dotenv()

# Logging config for the API is handled by uvicorn, setup in log_conf.yaml
logger = logging.getLogger(__name__)

DATA_PATH = Path("src/ai4gd_momconnect_haystack/")

SERVICE_PERSONA_PATH = DATA_PATH / "static_content" / "service_persona.json"
SERVICE_PERSONA = load_json_and_validate(SERVICE_PERSONA_PATH, dict)
SERVICE_PERSONA_TEXT = ""
if SERVICE_PERSONA:
    if "persona" in SERVICE_PERSONA.keys():
        SERVICE_PERSONA_TEXT = SERVICE_PERSONA["persona"]

MAX_REPAIR_ATTEMPTS = 2


def setup_sentry():
    if dsn := environ.get("SENTRY_DSN"):
        sentry_sdk.init(dsn=dsn, send_default_pii=True)


setup_sentry()


def _handle_consent_result(
    result: dict,
    response_model: Type[OnboardingResponse | AssessmentResponse | SurveyResponse],
    base_response_args: dict,
) -> OnboardingResponse | AssessmentResponse | SurveyResponse | None:
    action = result.get("action")
    if action == "PROCEED":
        return None
    response_args = base_response_args.copy()
    response_args.update(
        {
            "question": result["message"],
            "intent": result["intent"],
            "intent_related_response": result["intent_related_response"],
        }
    )
    if response_model is AssessmentResponse:
        response_args["next_question"] = 0 if action != "ABORT" else None
    elif response_model is SurveyResponse:
        response_args["survey_complete"] = True if action == "ABORT" else False
    return response_model(**response_args)


def is_running_in_pytest():
    """Checks if the current execution environment is within a pytest test run."""
    return "pytest" in sys.modules


@asynccontextmanager
async def lifespan(app: FastAPI):
    """
    Handles application startup logic. Migrations are run on startup
    unless the application is being run by pytest.
    """
    logger.info("Application startup...")
    setup_document_store(startup=True)

    if not is_running_in_pytest():
        logger.info("Running database migrations...")
        run_migrations()
    else:
        logger.info("Skipping migrations: running in pytest environment.")

    logger.info("Application setup complete")
    yield
    logger.info("Application shutdown...")


app = FastAPI(lifespan=lifespan)

Instrumentator().instrument(app).expose(app)


@app.get("/health")
def health():
    return {"health": "ok"}


def verify_token(authorization: Annotated[str, Header()]):
    """
    Verify the API token from the Authorization header.
    """
    scheme, _, credential = authorization.partition(" ")
    if scheme.lower() != "token":
        raise HTTPException(
            status_code=401,
            detail="Invalid authentication format. Expected 'Token <token>'",
        )

    if credential != environ["API_TOKEN"]:
        raise HTTPException(
            status_code=401,
            detail="Invalid authentication token",
        )

    return credential


@app.post("/v1/onboarding")
def onboarding(request: OnboardingRequest, token: str = Depends(verify_token)):
    logger.info("Processing onboarding request for user: %s", request.user_id)
    # --- RESUMPTION LOGIC ---
    if request.user_context and request.user_context.get("resume") is True:
        logger.info(f"Resume flag detected for user {request.user_id}.")
        return handle_journey_resumption_prompt(
            user_id=request.user_id, flow_id="onboarding"
        )
    # --- END OF RESUMPTION LOGIC ---

    user_id = request.user_id
    user_input = request.user_input
    flow_id = "onboarding"
    processed_input = user_input
    user_context = request.user_context.copy()
    chat_history = get_or_create_chat_history(
        user_id=user_id, history_type=HistoryType.onboarding
    )

    logger.info(f"User input: {user_input}")
    logger.info(f"User context: {user_context}")

    # --- STATE MACHINE: Handles summary confirmation and updates ---
    flow_state = user_context.get("flow_state")

    if flow_state == "confirming_summary":
        result = handle_summary_confirmation_step(user_input, user_context)

        return OnboardingResponse(
            question=result["question"],
            user_context=result["user_context"],
            intent=result["intent"],
            intent_related_response=None,
            results_to_save=result["results_to_save"],
            failure_count=0,
        )

    # This block handles the very first message of a flow (no user input)
    if not user_input:
        logger.info("No user input provided, checking for intro message.")
        if flow_id and flow_id in FLOWS_WITH_INTRO:
            delete_chat_history_for_user(request.user_id, HistoryType.onboarding)
            chat_history = [ChatMessage.from_system(text=SERVICE_PERSONA_TEXT)]
            intro_message = INTRO_MESSAGES["free_text_intro"]
            chat_history.append(ChatMessage.from_assistant(text=intro_message))
            save_chat_history(
                user_id=user_id,
                messages=chat_history,
                history_type=HistoryType.onboarding,
            )
            delete_user_journey_state(user_id)
            return OnboardingResponse(
                question=intro_message,
                user_context=request.user_context,
                intent="SYSTEM_INTRO",
                intent_related_response=None,
                results_to_save=[],
                failure_count=0,
            )

    # Check if the user's last state was awaiting a response to a reminder
    state = get_user_journey_state(user_id)
    if state and state.current_step_identifier == "awaiting_reminder_response":
        logger.info("User is responding to a reminder prompt.")
        return handle_reminder_response(user_id, user_input, state)

    # This block handles the user's response to the intro message
    last_assistant_msg = next(
        (msg for msg in reversed(chat_history) if msg.role.value == "assistant"), None
    )
    is_intro_response = (
        len(chat_history) == 2 and chat_history[0].role.value == "system"
    )

    logger.info(
        f"Last assistant message: {last_assistant_msg.text if last_assistant_msg else 'N/A'}"
    )
    logger.info(f"Is intro response: {is_intro_response}")

    if is_intro_response:
        logger.info("User is responding to intro.")
        result = handle_intro_response(user_input=user_input, flow_id=flow_id)
        if result.get("action") == "PAUSE_AND_REMIND":
            logger.info("User requested to be reminded later.")
            last_question = last_assistant_msg.text if last_assistant_msg else ""
            return handle_intro_reminder(
                user_id=user_id,
                flow_id=flow_id,
                user_context=user_context,
                last_question=last_question,
                result=result,
            )

        response = _handle_consent_result(
            result=result,
            response_model=OnboardingResponse,
            base_response_args={
                "user_context": request.user_context,
                "results_to_save": [],
                "failure_count": 0,
            },
        )
        if response:
            return response

        # If 'response' is None, it means the user consented and we can proceed.
        # We now fetch the first question and exit immediately to prevent falling through.
        chat_history.append(ChatMessage.from_user(text=user_input))

        first_question_data = get_next_onboarding_question(user_context=user_context)
        question_text = ""
        if first_question_data:
            question_text = first_question_data.get("contextualized_question", "")
            chat_history.append(ChatMessage.from_assistant(text=question_text))

        save_chat_history(
            user_id=user_id, messages=chat_history, history_type=HistoryType.onboarding
        )
        save_user_journey_state(
            user_id=request.user_id,
            flow_id=flow_id,
            step_identifier="",
            last_question=question_text,
            user_context=request.user_context,
        )

        logger.info(f"First question text: {question_text}")
        return OnboardingResponse(
            question=question_text,
            user_context=user_context,
            intent="JOURNEY_RESPONSE",  # Start the journey
            intent_related_response=None,
            results_to_save=[],
            failure_count=0,
        )

    # --- REGULAR ONBOARDING LOGIC ---
    # This code is now only reachable on the second and subsequent user messages.
    last_question = ""
    if last_assistant_msg:
        last_question = last_assistant_msg.text
    last_question_obj = next(
        (
            q
            for q in all_onboarding_questions
            if q.content and q.content in last_question
        ),
        None,
    )
    current_question_number = (
        last_question_obj.question_number if last_question_obj else 0
    )

    user_context = request.user_context.copy()
    results_to_save = []
    question_text = ""
    failure_count = request.failure_count

    intent = "JOURNEY_RESPONSE"
    intent_related_response = ""

    previous_context = request.user_context.copy()

    # STEP 1: Try to process the input as a direct answer.
    user_context, question, processed_input, extraction_status = (
        process_onboarding_step(
            user_input=user_input,
            current_context=previous_context,
            current_question=last_question,
        )
    )

    # STEP 2: Check the result of the extraction.
    if extraction_status == ExtractionStatus.SUCCESS:
        failure_count = 0
        question_text = question.get("contextualized_question", "") if question else ""
        results_to_save = [
            k for k in user_context if user_context.get(k) != previous_context.get(k)
        ]
    else:
        # STEP 3: Call the shared helper to handle the deflection.
        intent_result, intent_response_result = handle_user_message(
            last_question, user_input
        )
        intent, intent_related_response = (
            intent_result or "",
            intent_response_result or "",
        )
        action, user_context, message = handle_onboarding_deflection(
            intent=intent or "",
            intent_related_response=intent_related_response or "",
            user_context=user_context,
            question_number=current_question_number,
            contextualized_question=last_question,
        )

        # STEP 4: Process the action returned by the helper.
        if action == DeflectionAction.STOP_JOURNEY:
            return OnboardingResponse(
                question=message or "",
                user_context=user_context,
                intent="USER_OPTOUT",
                intent_related_response=None,
                results_to_save=[],
                failure_count=0,
            )

        elif action == DeflectionAction.REPROMPT_WITH_ANSWER:
            return OnboardingResponse(
                question=message or last_question,
                user_context=previous_context,
                intent=intent,
                intent_related_response=intent_related_response,
                results_to_save=[],
                failure_count=failure_count,
            )

        elif action == DeflectionAction.CONTINUE_JOURNEY:
            results_to_save = [
                k
                for k in user_context
                if user_context.get(k) != previous_context.get(k)
            ]

            next_question_data = get_next_onboarding_question(user_context=user_context)
            question_text = (
                next_question_data.get("contextualized_question", "")
                if next_question_data
                else ""
            )

        elif action == DeflectionAction.REQUEST_REMINDER:
            state = get_user_journey_state(request.user_id)
            current_reminder_count = state.reminder_count if state else 0
            new_reminder_count = current_reminder_count + 1
            reminder_type = 2 if new_reminder_count >= 2 else 1
            user_context["reminder_count"] = new_reminder_count
            message, reengagement_info = handle_reminder_request(
                user_id=request.user_id,
                flow_id=flow_id,
                step_identifier=str(current_question_number),
                last_question=last_question,
                user_context=user_context,
                reminder_type=reminder_type,
            )
            return OnboardingResponse(
                question=message,
                user_context=user_context,
                intent="REQUEST_TO_BE_REMINDED",
                intent_related_response=None,
                results_to_save=[],
                failure_count=0,
                reengagement_info=reengagement_info,
            )

        elif action == DeflectionAction.TRIGGER_REPAIR:
            if failure_count + 1 >= MAX_REPAIR_ATTEMPTS:
                logger.warning(
                    f"Onboarding failed for question '{last_question}' twice. Skipping."
                )
                question_to_skip = last_question_obj
                if question_to_skip and question_to_skip.collects:
                    field_to_update = question_to_skip.collects
                    # Record the system-initiated skip
                    user_context[field_to_update] = "Skipped - System"
                    results_to_save.append(field_to_update)
                next_question_data = get_next_onboarding_question(
                    user_context=user_context
                )
                if next_question_data:
                    question_text = next_question_data.get(
                        "contextualized_question", ""
                    )
                failure_count = 0
            else:
                # First failure, trigger conversational repair
                rephrased_question = handle_conversational_repair(
                    flow_id=flow_id,
                    question_identifier=current_question_number,
                    previous_question=last_question,
                    invalid_input=request.user_input,
                )
                return OnboardingResponse(
                    question=rephrased_question or last_question,
                    user_context=previous_context,
                    intent="REPAIR",
                    intent_related_response=None,
                    results_to_save=[],
                    failure_count=request.failure_count + 1,
                )

    if not is_intro_response:
        chat_history.append(ChatMessage.from_user(text=processed_input or user_input))

    # After processing the last answer, question_text will be empty.
    step_identifier = ""
    if not question_text:
        user_context["flow_state"] = "confirming_summary"
        question_text = format_user_data_summary_for_whatsapp(user_context)
        intent = "AWAITING_SUMMARY_CONFIRMATION"
        step_identifier = "summary_confirmation"
    else:
        # Find the question number of the new question we are about to send
        next_question_obj = next(
            (
                q
                for q in all_onboarding_questions
                if q.content and q.content in question_text
            ),
            None,
        )
        if next_question_obj:
            step_identifier = str(next_question_obj.question_number)

    if question_text:
        chat_history.append(ChatMessage.from_assistant(text=question_text))
    save_chat_history(
        user_id=request.user_id,
        messages=chat_history,
        history_type=HistoryType.onboarding,
    )

    # Save the current state of the user's journey
    save_user_journey_state(
        user_id=request.user_id,
        flow_id=flow_id,
        step_identifier=step_identifier,
        last_question=question_text,
        user_context=user_context,
    )

    return OnboardingResponse(
        question=question_text,
        user_context=user_context,
        intent=intent,
        intent_related_response=intent_related_response,
        results_to_save=results_to_save,
        failure_count=failure_count,
    )


@app.post("/v1/assessment")
def assessment(request: AssessmentRequest, token: str = Depends(verify_token)):
    logger.info("Processing assessment request for user: %s", request.user_id)
    # --- RESUMPTION LOGIC ---
    if request.user_context and request.user_context.get("resume") is True:
        logger.info(f"Resume flag detected for user {request.user_id}.")
        return handle_journey_resumption_prompt(
            user_id=request.user_id, flow_id=request.flow_id.value
        )
    # --- END OF RESUMPTION LOGIC ---

    # --- 1. HANDLE START OF A NEW ASSESSMENT ---
    if not request.user_input:
        logger.info("No user input provided, checking for intro message.")
        delete_assessment_history_for_user(request.user_id, request.flow_id)

        # Now, check if this specific flow needs an intro message.
        logger.info(f"Intro present: {request.flow_id.value in FLOWS_WITH_INTRO}")
        if request.flow_id.value in FLOWS_WITH_INTRO:
            intro_message = (
                INTRO_MESSAGES["free_text_intro"]
                if "behaviour" in request.flow_id.value
                else INTRO_MESSAGES["multiple_choice_intro"]
            )
            delete_user_journey_state(request.user_id)
            return AssessmentResponse(
                question=intro_message,
                next_question=0,
                intent="SYSTEM_INTRO",
                intent_related_response=None,
                processed_answer=None,
                failure_count=0,
            )

    # Check if the user's last state was awaiting a response to a reminder
    state = get_user_journey_state(request.user_id)
    if state and state.current_step_identifier == "awaiting_reminder_response":
        logger.info("User is responding to a reminder prompt.")
        return handle_reminder_response(request.user_id, request.user_input, state)

    # --- 2. HANDLE THE USER'S RESPONSE TO THE INTRO ---
    if request.question_number == 0:
        logger.info("User is responding to the intro message.")
        result = handle_intro_response(
            user_input=request.user_input, flow_id=request.flow_id.value
        )

        logger.info(f"Intro response result: {result}")
        if result.get("action") == "PAUSE_AND_REMIND":
            intro_message = (
                INTRO_MESSAGES["free_text_intro"]
                if "behaviour" in request.flow_id.value
                else INTRO_MESSAGES["multiple_choice_intro"]
            )
            return handle_intro_reminder(
                user_id=request.user_id,
                flow_id=request.flow_id.value,
                user_context=request.user_context,
                last_question=intro_message,
                result=result,
            )

        save_user_journey_state(
            user_id=request.user_id,
            flow_id=request.flow_id.value,
            step_identifier="",
            last_question=result["message"],
            user_context=request.user_context,
        )

        response = _handle_consent_result(
            result=result,
            response_model=AssessmentResponse,
            base_response_args={"processed_answer": None},
        )
        if response:
            return response

    # --- REGULAR TURN LOGIC ---
    current_question_number = (
        1 if request.question_number == 0 else request.question_number
    )
    logger.info(f"Current question number: {current_question_number}")
    next_question_number = current_question_number
    processed_answer = None
    intent: str | None = "JOURNEY_RESPONSE"
    intent_related_response: str | None = ""
    failure_count = request.failure_count

    if request.user_input and request.question_number != 0:
        intent, intent_related_response = handle_user_message(
            request.previous_question, request.user_input
        )
        intent = intent or ""

        logger.info(f"User intent: {intent}")
        logger.info(f"User intent-related response: {intent_related_response}")
        logger.info(f"failure_count: {failure_count}")

        if intent == "SKIP_QUESTION":
            processed_answer = "Skip"
            next_question_number = current_question_number + 1
            failure_count = 0
        elif intent == "JOURNEY_RESPONSE":
            if "behaviour" in request.flow_id.value:
                answer = extract_assessment_data_from_response(
                    user_response=request.user_input,
                    flow_id=request.flow_id.value,
                    question_number=current_question_number,
                )
            else:
                answer = validate_assessment_answer(
                    user_response=request.user_input,
                    question_number=current_question_number,
                    current_flow_id=request.flow_id.value,
                )
            processed_answer = answer.get("processed_user_response")

            if not processed_answer:
                if request.failure_count >= 1:
                    logger.warning(
                        f"Force-skipping question {current_question_number}."
                    )
                    processed_answer = "Skip"
                    next_question_number = current_question_number + 1
                    failure_count = 0
                else:
                    rephrased_question = handle_conversational_repair(
                        flow_id=request.flow_id.value,
                        question_identifier=current_question_number,
                        previous_question=request.previous_question,
                        invalid_input=request.user_input,
                    )
                    return AssessmentResponse(
                        question=rephrased_question or request.previous_question,
                        next_question=current_question_number,
                        intent="REPAIR",
                        intent_related_response=None,
                        processed_answer=None,
                        failure_count=request.failure_count + 1,
                    )
            else:
                next_question_number = answer.get(
                    "next_question_number", current_question_number + 1
                )
                failure_count = 0
        elif intent == "REQUEST_TO_BE_REMINDED":
            state = get_user_journey_state(request.user_id)
            current_reminder_count = state.reminder_count if state else 0
            new_reminder_count = current_reminder_count + 1
            reminder_type = 2 if new_reminder_count >= 2 else 1
            request.user_context["reminder_count"] = new_reminder_count

            message, reengagement_info = handle_reminder_request(
                user_id=request.user_id,
                flow_id=request.flow_id.value,
                step_identifier=str(current_question_number),
                last_question=request.previous_question,
                user_context=request.user_context,
                reminder_type=reminder_type,
            )
            return AssessmentResponse(
                question=message,
                next_question=current_question_number,
                intent=intent,
                intent_related_response=None,
                processed_answer=None,
                failure_count=0,
                reengagement_info=reengagement_info,
            )
        else:
            if intent == "CHITCHAT":
                rephrased_question = handle_conversational_repair(
                    flow_id=request.flow_id.value,
                    question_identifier=current_question_number,
                    previous_question=request.previous_question,
                    invalid_input=request.user_input,
                )
                return AssessmentResponse(
                    question=rephrased_question or request.previous_question,
                    next_question=current_question_number,
                    intent="REPAIR",
                    intent_related_response=None,
                    processed_answer=None,
                    failure_count=request.failure_count + 1,
                )
            return AssessmentResponse(
                question=request.previous_question,
                next_question=current_question_number,
                intent=intent,
                intent_related_response=intent_related_response,
                processed_answer=None,
                failure_count=failure_count,
            )

    if processed_answer:
        score = score_assessment_question(
            processed_answer,
            current_question_number,
            request.flow_id,
        )
        save_assessment_question(
            user_id=request.user_id,
            assessment_type=request.flow_id,
            question_number=current_question_number,
            question=request.previous_question,
            user_response=processed_answer,
            score=score,
        )
        calculate_and_store_assessment_result(request.user_id, request.flow_id)

    # --- FETCH AND RETURN NEXT QUESTION ---
    question = get_assessment_question(
        user_id=request.user_id,
        flow_id=request.flow_id,
        question_number=next_question_number,
        user_context=request.user_context,
    )
    contextualized_question = ""
    if question:
        contextualized_question = question.get("contextualized_question", "")
        if contextualized_question:
            save_user_journey_state(
                user_id=request.user_id,
                flow_id=request.flow_id.value,
                step_identifier=str(next_question_number),
                last_question=contextualized_question,
                user_context=request.user_context,
                next_question_number=next_question_number,
            )

            save_assessment_question(
                user_id=request.user_id,
                assessment_type=request.flow_id,
                question_number=next_question_number,
                question=contextualized_question,
                user_response=None,
                score=None,
            )

    return AssessmentResponse(
        question=contextualized_question,
        next_question=next_question_number if contextualized_question else None,
        intent=intent,
        intent_related_response=intent_related_response,
        processed_answer=processed_answer,
        failure_count=failure_count,
    )


@app.post("/v1/assessment-end")
def assessment_end(request: AssessmentEndRequest, token: str = Depends(verify_token)):
    # Initial Setup and Data Fetching
    assessment_result = get_assessment_result(
        user_id=request.user_id,
        assessment_type=request.flow_id,
    )
    if not assessment_result:
        return create_assessment_end_error_response("Assessment results not available.")

    score_category = (
        "skipped-many"
        if assessment_result.crossed_skip_threshold
        else assessment_result.category
    )
    flow_content_list = assessment_end_flow_map[request.flow_id.value]
    flow_content_map = {item.message_nr: item for item in flow_content_list}
    messaging_history = get_assessment_end_messaging_history(
        user_id=request.user_id, assessment_type=request.flow_id
    )

    # Determine Current State and Handle User Input
    task: str | None = ""
    previous_message_nr = 0
    if messaging_history:
        previous_message_nr = messaging_history[-1].message_number

    intent: str | None = None
    intent_related_response: str | None = None

    if not request.user_input:
        # This is the start of the assessment-end flow
        intent, intent_related_response = "JOURNEY_RESPONSE", ""
        next_message_nr = 1
    else:
        # User has responded, process their input
        if not previous_message_nr or previous_message_nr not in flow_content_map:
            return create_assessment_end_error_response(
                "User responded while this journey has either not started, or it already ended."
            )

        previous_message_data = flow_content_map[previous_message_nr]
        previous_message, previous_valid_responses = get_content_from_message_data(
            previous_message_data, score_category
        )

        if not previous_message:
            return create_assessment_end_error_response(
                "User responded without this journey having been triggered."
            )

        # FIX: Reconstruct the full message with options that was sent to the user
        previous_message_with_options = previous_message
        if previous_valid_responses:
            options = "\n" + "\n".join(
                prepend_valid_responses_with_alphabetical_index(
                    previous_valid_responses
                )
            )
            previous_message_with_options += options

        intent, intent_related_response = handle_user_message(
            previous_message_with_options, request.user_input
        )
        next_message_nr = previous_message_nr + 1

    # Process Intent and Determine Next Step
    next_message = ""
    if intent == "JOURNEY_RESPONSE":
        # Check if the user was responding to a question that requires validation
        if request.user_input and response_is_required_for(
            request.flow_id.value, next_message_nr - 1
        ):
            if not previous_valid_responses:
                return create_assessment_end_error_response(
                    "Valid responses not found in the previous message's data."
                )

            validation_result = validate_assessment_end_response(
                previous_message=previous_message_with_options,
                previous_message_nr=previous_message_nr,
                previous_message_valid_responses=previous_valid_responses,
                user_response=request.user_input,
            )

            if validation_result["next_message_number"] == previous_message_nr:
                # Validation failed, repeat the previous question
                next_message_nr = previous_message_nr
                next_message_data = flow_content_map[next_message_nr]
                next_message, _ = get_content_from_message_data(
                    next_message_data, score_category
                )
            else:
                # Validation succeeded
                processed_response = validation_result["processed_user_response"]
                save_assessment_end_message(
                    request.user_id,
                    request.flow_id,
                    previous_message_nr,
                    processed_response,
                )
                task = determine_task(
                    request.flow_id.value,
                    previous_message_nr,
                    score_category,
                    processed_response,
                )
        elif request.user_input:
            # User responded, but it was to a final message that doesn't need validation. End of flow.
            next_message = ""

    # If we fall through to here OR it's the first message, we need to find the next message to send.
    if not next_message and next_message_nr in flow_content_map:
        next_message_data = flow_content_map[next_message_nr]
        next_message, _ = get_content_from_message_data(
            next_message_data, score_category
        )

        # If this is a new question being sent, save a placeholder for it
        # This covers the initial message and moving to the next valid step
        if next_message and (
            not previous_message_nr or next_message_nr > previous_message_nr
        ):
            save_assessment_end_message(
                request.user_id, request.flow_id, next_message_nr, ""
            )
    elif intent != "JOURNEY_RESPONSE":
        # User's intent was not to continue the journey (e.g., they asked a question).
        # Re-send the last message.
        if previous_message_nr in flow_content_map:
            previous_message_data = flow_content_map[previous_message_nr]
            next_message, _ = get_content_from_message_data(
                previous_message_data, score_category
            )
        else:
            # This case is unlikely, but as a fallback, end the flow.
            next_message = ""

    reengagement_info = None
    response_message = next_message

    if task == "REMIND_ME_LATER":
        state = get_user_journey_state(request.user_id)
        current_reminder_count = state.reminder_count if state else 0
        new_reminder_count = current_reminder_count + 1
        reminder_type = 2 if new_reminder_count >= 2 else 1

        # For assessment-end, context is simple
        user_context = {"reminder_count": new_reminder_count}

        response_message, reengagement_info = handle_reminder_request(
            user_id=request.user_id,
            flow_id=request.flow_id.value,
            step_identifier=str(previous_message_nr),
            last_question=previous_message,
            user_context=user_context,
            reminder_type=reminder_type,
        )
    elif next_message:
        # If the journey is continuing, save the state for the *next* question
        save_user_journey_state(
            user_id=request.user_id,
            flow_id=request.flow_id.value,
            step_identifier=str(next_message_nr),
            last_question=next_message,
            user_context={"reminder_count": 0},
        )

    return AssessmentEndResponse(
        message=response_message,
        task=task or "",
        intent=intent,
        intent_related_response=intent_related_response,
        reengagement_info=reengagement_info,
    )


@app.post("/v1/survey", response_model=SurveyResponse)
def survey(request: OrchestratorSurveyRequest, token: str = Depends(verify_token)):
    """
    Handles all survey interactions by calling the main orchestrator.

    This endpoint uses the new, robust, and maintainable survey engine.
    """

    user_input = request.user_input or ""

    if request.survey_id == "anc":
        logger.warning("Received legacy survey_id 'anc'. Converting to 'anc-survey'.")
        request.survey_id = "anc-survey"

    if request.user_context and request.user_context.get("resume") is True:
        logger.info(f"Resume flag detected for user {request.user_id}.")
        return handle_journey_resumption_prompt(
            user_id=request.user_id, flow_id=request.survey_id
        )

    if not user_input:
        logger.info("New survey session detected. Clearing previous survey state.")
        delete_chat_history_for_user(request.user_id, HistoryType.anc)
        delete_user_journey_state(request.user_id)

    # Check if the user's last state was awaiting a response to a reminder
    state = get_user_journey_state(request.user_id)
    if state and state.current_step_identifier == "awaiting_reminder_response":
        logger.info("User is responding to a reminder prompt.")
        return handle_reminder_response(request.user_id, user_input, state)

    return survey_orchestrator.process_survey_turn(request)


@app.post("/v1/catchall", response_model=CatchAllResponse)
def catchall(request: CatchAllRequest, token: str = Depends(verify_token)):
    intent, intent_related_response = handle_user_message("", request.user_input)

    return CatchAllResponse(
        intent=intent,
        intent_related_response=intent_related_response,
    )


@app.post("/v1/resume", response_model=ResumeResponse)
def resume(request: ResumeRequest, token: str = Depends(verify_token)):
    """
    Looks up the user's last known flow to enable resumption.
    """
    state = get_user_journey_state(request.user_id)

    if not state:
        raise HTTPException(
            status_code=404, detail="No active journey found for this user."
        )

    return ResumeResponse(resume_flow_id=state.current_flow_id)<|MERGE_RESOLUTION|>--- conflicted
+++ resolved
@@ -39,7 +39,7 @@
     INTRO_MESSAGES,
     setup_document_store,
 )
-from ai4gd_momconnect_haystack.enums import ExtractionStatus
+from ai4gd_momconnect_haystack.enums import DeflectionAction, ExtractionStatus
 from ai4gd_momconnect_haystack.pydantic_models import (
     AssessmentEndRequest,
     AssessmentEndResponse,
@@ -56,10 +56,6 @@
 from ai4gd_momconnect_haystack.pydantic_models import (
     LegacySurveyResponse as SurveyResponse,  # Use LegacySurveyResponse for the API contract
 )
-<<<<<<< HEAD
-from ai4gd_momconnect_haystack.enums import ExtractionStatus, DeflectionAction
-=======
->>>>>>> 27702f83
 from ai4gd_momconnect_haystack.tasks import (
     extract_assessment_data_from_response,
     format_user_data_summary_for_whatsapp,
@@ -69,12 +65,12 @@
     handle_intro_reminder,
     handle_intro_response,
     handle_journey_resumption_prompt,
+    handle_onboarding_deflection,
     handle_reminder_request,
     handle_reminder_response,
     handle_summary_confirmation_step,
     handle_user_message,
     process_onboarding_step,
-    handle_onboarding_deflection,
 )
 from ai4gd_momconnect_haystack.utilities import (
     FLOWS_WITH_INTRO,
