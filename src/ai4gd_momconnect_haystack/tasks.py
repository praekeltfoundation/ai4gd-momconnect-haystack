--- conflicted
+++ resolved
@@ -30,6 +30,8 @@
     AssessmentResponse,
     OnboardingResponse,
     ReengagementInfo,
+)
+from .pydantic_models import (
     LegacySurveyResponse as SurveyResponse,
 )
 from .utilities import (
@@ -1335,15 +1337,11 @@
             next_q_num = (
                 (int(state.current_step_identifier) + 1)
                 if state.current_step_identifier.isdigit()
-                else 0
+                else int(restored_context.get("next_question_number", 0))
             )
             return AssessmentResponse(
                 question=question_to_send,
-<<<<<<< HEAD
-                next_question=int(restored_context.get("next_question_number", 0)),
-=======
                 next_question=next_q_num,
->>>>>>> f5d1f262
                 intent="JOURNEY_RESUMED",
                 intent_related_response=None,
                 processed_answer=None,
@@ -1385,11 +1383,7 @@
         else:  # Assessments
             return AssessmentResponse(
                 question=message,
-<<<<<<< HEAD
-                next_question=int(state.user_context.get("next_question_number", 0)),
-=======
                 next_question=0,
->>>>>>> f5d1f262
                 intent="REQUEST_TO_BE_REMINDED",
                 intent_related_response=None,
                 processed_answer=None,
