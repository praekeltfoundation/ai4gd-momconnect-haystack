--- conflicted
+++ resolved
@@ -190,17 +190,11 @@
             "processed_user_response": None,
             "next_question_number": question_number,
         }
-<<<<<<< HEAD
     valid_responses_and_scores = current_question.get("valid_responses_and_scores", [])
     if not valid_responses_and_scores:
         logger.error(
             f"No valid responses found for question {current_question_number}."
         )
-=======
-    valid_responses = current_question.get("valid_responses", [])
-    if not valid_responses:
-        logger.error(f"No valid_responses found for question {question_number}.")
->>>>>>> 2316621f
         return {
             "processed_user_response": None,
             "next_question_number": question_number,
