--- conflicted
+++ resolved
@@ -2,14 +2,6 @@
 import logging
 
 from haystack.dataclasses import ChatMessage
-<<<<<<< HEAD
-from pydantic import ValidationError
-from sqlalchemy import select
-
-from ai4gd_momconnect_haystack.database import AsyncSessionLocal
-from ai4gd_momconnect_haystack.enums import (
-    AssessmentType,
-=======
 
 
 from ai4gd_momconnect_haystack.crud import (
@@ -21,19 +13,10 @@
     create_anc_survey_contextualization_pipeline,
     get_next_anc_survey_step,
     run_anc_survey_contextualization_pipeline,
->>>>>>> ec96f94e
 )
 from ai4gd_momconnect_haystack.sqlalchemy_models import AssessmentHistory
 
 from . import doc_store, pipelines
-<<<<<<< HEAD
-from .pydantic_models import (
-    AssessmentQuestion,
-    AssessmentRun,
-    Turn,
-    ResponseScore,
-)
-=======
 from .utilities import (
     all_onboarding_questions,
     ANC_SURVEY_MAP,
@@ -43,84 +26,10 @@
     kab_b_pre_flow_id,
 )
 
->>>>>>> ec96f94e
 
 # --- Configuration ---
 logger = logging.getLogger(__name__)
 
-<<<<<<< HEAD
-onboarding_flow_id = "onboarding"
-dma_pre_flow_id = "dma-pre-assessment"
-dma_post_flow_id = "dma-post-assessment"
-kab_k_pre_flow_id = "knowledge-pre-assessment"
-kab_k_post_flow_id = "knowledge-post-assessment"
-kab_a_pre_flow_id = "attitude-pre-assessment"
-kab_a_post_flow_id = "attitude-post-assessment"
-kab_b_pre_flow_id = "behaviour-pre-assessment"
-kab_b_post_flow_id = "behaviour-post-assessment"
-anc_survey_flow_id = "anc-survey"
-faqs_flow_id = "faqs"
-
-all_onboarding_questions = doc_store.ONBOARDING_FLOW
-all_anc_survey_questions = doc_store.ANC_SURVEY_FLOW
-faq_questions = doc_store.FAQ_DATA
-# The following assessments have the same pre and post flows, so we can use the same IDs
-all_dma_questions = doc_store.DMA_FLOW
-all_kab_k_questions = doc_store.KAB_K_FLOW
-all_kab_a_questions = doc_store.KAB_A_FLOW
-# The kab_b pre and post flows are different, so we use separate IDs
-all_kab_b_pre_questions = doc_store.KAB_B_PRE_FLOW
-all_kab_b_post_questions = doc_store.KAB_B_POST_FLOW
-# We also need content for messaging that happens at the end of assessments:
-dma_end_messaging_pre = doc_store.DMA_ASSESSMENT_END_FLOW
-kab_k_end_messaging_pre = doc_store.KAB_K_ASSESSMENT_END_FLOW
-kab_a_end_messaging_pre = doc_store.KAB_A_ASSESSMENT_END_FLOW
-kab_b_end_messaging_pre = doc_store.KAB_B_ASSESSMENT_END_FLOW
-
-assessment_flow_map = {
-    dma_pre_flow_id: all_dma_questions,
-    dma_post_flow_id: all_dma_questions,
-    kab_k_pre_flow_id: all_kab_k_questions,
-    kab_k_post_flow_id: all_kab_k_questions,
-    kab_a_pre_flow_id: all_kab_a_questions,
-    kab_a_post_flow_id: all_kab_a_questions,
-    kab_b_pre_flow_id: all_kab_b_pre_questions,
-    kab_b_post_flow_id: all_kab_b_post_questions,
-}
-
-assessment_end_flow_map = {
-    dma_pre_flow_id: dma_end_messaging_pre,
-    kab_k_pre_flow_id: kab_k_end_messaging_pre,
-    kab_a_pre_flow_id: kab_a_end_messaging_pre,
-    kab_b_pre_flow_id: kab_b_end_messaging_pre,
-}
-
-assessment_map_to_their_pre = {
-    dma_pre_flow_id: AssessmentType.dma_pre_assessment,
-    dma_post_flow_id: AssessmentType.dma_pre_assessment,
-    kab_k_pre_flow_id: AssessmentType.knowledge_pre_assessment,
-    kab_k_post_flow_id: AssessmentType.knowledge_pre_assessment,
-    kab_a_pre_flow_id: AssessmentType.attitude_pre_assessment,
-    kab_a_post_flow_id: AssessmentType.attitude_pre_assessment,
-    kab_b_pre_flow_id: AssessmentType.behaviour_pre_assessment,
-    kab_b_post_flow_id: AssessmentType.behaviour_pre_assessment,
-}
-
-assessment_map_to_assessment_types = {
-    dma_pre_flow_id: AssessmentType.dma_pre_assessment,
-    dma_post_flow_id: AssessmentType.dma_post_assessment,
-    kab_k_pre_flow_id: AssessmentType.knowledge_pre_assessment,
-    kab_k_post_flow_id: AssessmentType.knowledge_post_assessment,
-    kab_a_pre_flow_id: AssessmentType.attitude_pre_assessment,
-    kab_a_post_flow_id: AssessmentType.attitude_post_assessment,
-    kab_b_pre_flow_id: AssessmentType.behaviour_pre_assessment,
-    kab_b_post_flow_id: AssessmentType.behaviour_post_assessment,
-}
-
-ANC_SURVEY_MAP = {item.title: item for item in all_anc_survey_questions}
-
-=======
->>>>>>> ec96f94e
 
 def get_next_onboarding_question(
     user_context: dict, chat_history: list[ChatMessage]
@@ -174,8 +83,6 @@
         return None
     else:
         logger.info(f"Original question was: '{current_step_data.content}'")
-<<<<<<< HEAD
-=======
 
     # Append valid responses to the final question, if they exist
     valid_responses = current_step_data.valid_responses
@@ -187,7 +94,6 @@
         final_question_text = f"{contextualized_question}\n\n{options}"
     else:
         final_question_text = contextualized_question
->>>>>>> ec96f94e
 
     return {
         "contextualized_question": final_question_text,
@@ -232,24 +138,6 @@
     else:
         logger.warning("Data extraction pipeline did not produce a result.")
     return user_context
-
-
-async def get_assessment_history(
-    user_id: str, assessment_type: AssessmentType
-) -> list[AssessmentHistory]:
-    """
-    Retrieves assessment question history for a given user and assessment type.
-    If no history exists, an empty list is returned.
-    """
-    async with AsyncSessionLocal() as session:
-        result = await session.execute(
-            select(AssessmentHistory).filter(
-                AssessmentHistory.user_id == user_id,
-                AssessmentHistory.assessment_id == assessment_type.value,
-            )
-        )
-        history = result.scalars().all()
-        return list(history)
 
 
 async def get_assessment_question(
@@ -354,93 +242,7 @@
     }
 
 
-<<<<<<< HEAD
-def validate_assessment_answer(
-    user_response: str, question_number: int, current_flow_id: str
-) -> dict[str, Any]:
-    """
-    Validates a user's response to an assessment question.
-
-    question_number uses 1-based indexing
-    """
-    current_question = None
-    for q in assessment_flow_map[current_flow_id]:
-        if q.question_number == question_number:
-            current_question = q
-    if not current_question:
-        logger.error(
-            f"Could not find question number {question_number} in flow '{current_flow_id}'."
-        )
-        return {
-            "processed_user_response": None,
-            "next_question_number": question_number,
-        }
-    valid_responses_and_scores = current_question.valid_responses_and_scores
-    if not valid_responses_and_scores:
-        logger.error(f"No valid responses found for question {question_number}.")
-        return {
-            "processed_user_response": None,
-            "next_question_number": question_number,
-        }
-    valid_responses = [item.response for item in valid_responses_and_scores]
-
-    validator_pipe = pipelines.create_assessment_response_validator_pipeline()
-    processed_user_response = pipelines.run_assessment_response_validator_pipeline(
-        validator_pipe, user_response, valid_responses
-    )
-
-    # Move to the next step, or try again if the response was invalid
-    if processed_user_response:
-        logger.info(
-            f"Storing validated response for question_number {question_number}: {processed_user_response}"
-        )
-        question_number += 1
-    else:
-        logger.warning(f"Response validation failed for step {question_number}.")
-
-    return {
-        "processed_user_response": processed_user_response,
-        "next_question_number": question_number,
-    }
-
-
-def validate_assessment_end_response(
-    previous_message: str,
-    previous_message_nr: int,
-    previous_message_valid_responses: list[str],
-    user_response: str,
-) -> dict[str, Any]:
-    """ """
-    # Create and run a pipeline that validates the user's response to the previous message
-    validator_pipe = pipelines.create_assessment_end_response_validator_pipeline()
-    processed_user_response = pipelines.run_assessment_end_response_validator_pipeline(
-        validator_pipe,
-        user_response,
-        previous_message_valid_responses,
-        previous_message,
-    )
-    # Move to the next step, or try again if the response was invalid
-    if processed_user_response:
-        logger.info(
-            f"Storing validated response for message_number {previous_message_nr}: {processed_user_response}"
-        )
-        next_message_nr = previous_message_nr + 1
-    else:
-        logger.warning(f"Response validation failed for step {previous_message_nr}.")
-        next_message_nr = previous_message_nr
-
-    return {
-        "processed_user_response": processed_user_response,
-        "next_message_number": next_message_nr,
-    }
-
-
-def get_anc_survey_question(
-    user_context: dict, chat_history: list[ChatMessage]
-) -> dict | None:
-=======
 async def get_anc_survey_question(user_id: str, user_context: dict) -> dict | None:
->>>>>>> ec96f94e
     """
     Gets the next contextualized ANC survey question by first determining the
     next logical step, then fetching the content and contextualizing it.
@@ -484,12 +286,6 @@
     original_question_content = question_data.content
     valid_responses = question_data.valid_responses
     if not valid_responses:
-<<<<<<< HEAD
-        logger.error(
-            f"Could not find valid responses for question for step_id: '{next_step_id}'"
-        )
-        return None
-=======
         if next_step not in [
             "start_going_soon",
             "not_going_next_one",
@@ -508,7 +304,6 @@
             return None
         else:
             valid_responses = []
->>>>>>> ec96f94e
 
     logger.info(f"Running contextualization pipeline for step: '{next_step}'...")
     contextualizer_pipe = create_anc_survey_contextualization_pipeline()
@@ -525,12 +320,7 @@
             valid_responses,
         )
 
-<<<<<<< HEAD
-    # 4. Append valid responses to the final question, if they exist
-    valid_responses = question_data.valid_responses
-=======
     final_question_text = text_to_prepend + contextualized_question
->>>>>>> ec96f94e
     if valid_responses:
         options = "\n".join(
             ["Please reply with one of the following:"]
@@ -555,13 +345,6 @@
     Extracts data from a user's response to an ANC survey question.
     """
     logger.info("Running ANC survey data extraction pipeline...")
-<<<<<<< HEAD
-    anc_data_extraction_pipe = pipelines.create_clinic_visit_data_extraction_pipeline()
-    extracted_data = pipelines.run_clinic_visit_data_extraction_pipeline(
-        anc_data_extraction_pipe, user_response, user_context, chat_history
-    )
-
-=======
     question_data = ANC_SURVEY_MAP.get(step_title)
     if not question_data:
         logger.error(f"Could not find question content for step_id: '{step_title}'")
@@ -579,7 +362,6 @@
         )
     else:
         extracted_data = user_response
->>>>>>> ec96f94e
     if extracted_data:
         print(f"[Extracted ANC Data]:\n{json.dumps(extracted_data, indent=2)}\n")
         # Update the user_context with the newly extracted data
@@ -643,175 +425,4 @@
     else:
         logger.error(f"Intent detected: {intent}. No specific action defined.")
 
-<<<<<<< HEAD
-    return intent, response
-
-
-def load_and_validate_assessment_questions(
-    assessment_id: str,
-) -> list[AssessmentQuestion] | None:
-    """
-    Extracts and validates a specific list of questions using the pre-loaded
-    assessment_flow_map.
-    """
-    logger.info(f"Loading and validating questions for '{assessment_id}'...")
-
-    # Use the existing global map to get the raw question data
-    raw_question_data = assessment_flow_map.get(assessment_id)
-
-    if not raw_question_data or not isinstance(raw_question_data, list):
-        logger.error(
-            f"No valid question data found for '{assessment_id}' in the assessment_flow_map."
-        )
-        return None
-
-    try:
-        validated_questions = [
-            AssessmentQuestion.model_validate(q) for q in raw_question_data
-        ]
-        logger.info(
-            f"Successfully validated {len(validated_questions)} questions for '{assessment_id}'."
-        )
-        return validated_questions
-    except ValidationError as e:
-        logger.critical(f"Data structure error in source for '{assessment_id}':\n{e}")
-        return None
-
-
-def _calculate_assessment_score_range(
-    assessment_questions: list[AssessmentQuestion],
-) -> tuple[int, int]:
-    """
-    Calculates the min/max possible scores using validated Question models.
-    """
-    total_min_score, total_max_score = 0, 0
-    for question in assessment_questions:
-        # Assumes the Pydantic model now has 'valid_responses_and_scores'
-        responses_and_scores = question.valid_responses_and_scores
-        if isinstance(responses_and_scores, list):
-            scores = [
-                item.score
-                for item in responses_and_scores
-                if isinstance(item, ResponseScore) and item.score is not None
-            ]
-        else:
-            scores = []
-
-        if scores:
-            total_min_score += min(scores)
-            total_max_score += max(scores)
-    return total_min_score, total_max_score
-
-
-def _score_single_turn(
-    turn: Turn,
-    question_lookup_by_num: dict[int, AssessmentQuestion],
-) -> dict[str, Any]:
-    """
-    Scores a single assessment turn.
-    """
-    result = turn.model_dump()
-    result["score"] = 0
-
-    q_num = turn.question_number
-    if q_num is None:
-        result["score_error"] = "Turn has no question number."
-        return result
-
-    question_data = question_lookup_by_num.get(q_num)
-    if not question_data:
-        result["score_error"] = (
-            f"Question number {q_num} not found in master assessment file."
-        )
-        return result
-
-    responses_and_scores = getattr(question_data, "valid_responses_and_scores", None)
-    if isinstance(responses_and_scores, list) and all(
-        isinstance(i, ResponseScore) for i in responses_and_scores
-    ):
-        score_val = None
-        # Find the matching response in the list of ResponseScore objects
-        for item in responses_and_scores:
-            if isinstance(item, ResponseScore) and item.response == turn.user_response:
-                score_val = item.score
-                break  # Found a match
-
-        if score_val is not None:
-            result["score"] = score_val
-        else:
-            result["score_error"] = "User's answer is not a valid, scorable option."
-    else:
-        result["score_error"] = "This question is not structured for scoring."
-
-    return result
-
-
-def score_assessment_from_simulation(
-    simulation_output: list[AssessmentRun],
-    assessment_id: str,
-    assessment_questions: list[AssessmentQuestion],
-) -> dict[str, Any] | None:
-    """
-    Calculates the final score for a specific assessment run.
-    """
-    logger.info(
-        f"Calculating final score for '{assessment_id}' from simulation output..."
-    )
-
-    assessment_run = next(
-        (run for run in simulation_output if run.flow_type == assessment_id),
-        None,
-    )
-    if not assessment_run:
-        logger.error(
-            f"Could not find a valid run for '{assessment_id}' in the simulation output."
-        )
-        return None
-
-    question_lookup = {q.question_number: q for q in assessment_questions}
-
-    # ---Score Calculation Logic ---
-    min_possible_score, max_possible_score = _calculate_assessment_score_range(
-        assessment_questions
-    )
-    results = [
-        _score_single_turn(turn, question_lookup)
-        for turn in assessment_run.turns
-        if turn.question_number is not None
-    ]
-    user_total_score = sum(r["score"] for r in results if r.get("score") is not None)
-    score_percentage = (
-        (user_total_score / max_possible_score * 100) if max_possible_score > 0 else 0.0
-    )
-
-    logger.info(f"Final score for '{assessment_id}' calculated: {user_total_score}")
-
-    return {
-        "overall_score": user_total_score,
-        "score_percentage": round(score_percentage, 2),
-        "assessment_min_score": min_possible_score,
-        "assessment_max_score": max_possible_score,
-        "turns": results,
-    }
-
-
-def score_assessment_question(
-    user_response: str, question_number: int, flow_id: AssessmentType
-) -> int | None:
-    assessment_questions = load_and_validate_assessment_questions(
-        assessment_map_to_their_pre[flow_id.value]
-    )
-    if assessment_questions:
-        question_lookup = {q.question_number: q for q in assessment_questions}
-        score_result = _score_single_turn(
-            Turn.model_validate(
-                {"user_response": user_response, "question_number": question_number}
-            ),
-            question_lookup,
-        )
-        if "score" in score_result.keys():
-            return score_result["score"]
-    return None
-=======
-    return intent, response
->>>>>>> ec96f94e
+    return intent, response