--- conflicted
+++ resolved
@@ -1,1575 +1,1571 @@
-import asyncio
-from datetime import datetime
-import logging
-import json
-from os import environ
-from pathlib import Path
-from typing import Any
-
-from dotenv import load_dotenv
-from haystack.dataclasses import ChatMessage
-from pydantic import ValidationError
-from sqlalchemy import delete
-
-from ai4gd_momconnect_haystack.assessment_logic import (
-    _score_single_turn,
-    load_and_validate_assessment_questions,
-    score_assessment_from_simulation,
-    validate_assessment_answer,
-    validate_assessment_end_response,
-)
-from ai4gd_momconnect_haystack.crud import (
-    calculate_and_store_assessment_result,
-    get_assessment_end_messaging_history,
-    get_assessment_result,
-    save_assessment_end_message,
-    save_assessment_question,
-    save_chat_history,
-)
-from ai4gd_momconnect_haystack.sqlalchemy_models import (
-    AssessmentEndMessagingHistory,
-    AssessmentHistory,
-    AssessmentResultHistory,
-    ChatHistory,
-)
-from ai4gd_momconnect_haystack.tasks import (
-    extract_anc_data_from_response,
-    extract_onboarding_data_from_response,
-    get_anc_survey_question,
-    get_assessment_question,
-    get_next_onboarding_question,
-    handle_user_message,
-)
-from ai4gd_momconnect_haystack.utilities import (
-    assessment_map_to_their_pre,
-    assessment_end_flow_map,
-    generate_scenario_id,
-    load_json_and_validate,
-    save_json_file,
-)
-
-from .database import AsyncSessionLocal, init_db
-from .enums import AssessmentType, HistoryType
-from .pydantic_models import (
-    AssessmentEndScoreBasedMessage,
-    AssessmentEndSimpleMessage,
-    AssessmentRun,
-    Turn,
-)
-
-load_dotenv()
-
-log_level = environ.get("LOGLEVEL", "WARNING").upper()
-numeric_level = getattr(logging, log_level, logging.WARNING)
-
-logging.basicConfig(
-    level=numeric_level, format="%(asctime)s - %(levelname)s - %(message)s"
-)
-logger = logging.getLogger(__name__)
-
-# Define fixed file paths for the Docker environment
-DATA_PATH = Path("src/ai4gd_momconnect_haystack/")
-
-DOC_STORE_DMA_PATH = DATA_PATH / "static_content" / "dma.json"
-DOC_STORE_KAB_PATH = DATA_PATH / "static_content" / "kab.json"
-OUTPUT_PATH = DATA_PATH / "run_output"
-GT_FILE_PATH = DATA_PATH / "evaluation" / "data" / "ground_truth.json"
-SERVICE_PERSONA_PATH = DATA_PATH / "static_content" / "service_persona.json"
-
-SERVICE_PERSONA = load_json_and_validate(SERVICE_PERSONA_PATH, dict)
-SERVICE_PERSONA_TEXT = ""
-if SERVICE_PERSONA:
-    if "persona" in SERVICE_PERSONA.keys():
-        SERVICE_PERSONA_TEXT = SERVICE_PERSONA["persona"]
-
-# Define which assessments from the doc stores are scorable
-SCORABLE_ASSESSMENTS = {
-    "dma-pre-assessment",
-    "knowledge-pre-assessment",
-    "attitude-pre-assessment",
-    "behaviour-pre-assessment",
-}
-
-
-def read_json(filepath: Path) -> dict:
-    """Reads JSON data from a file."""
-    try:
-        return json.loads(filepath.read_text(encoding="utf-8"))
-    except Exception as e:
-        logger.error("Error loading JSON from %s: %s", filepath, e)
-        raise
-
-
-async def _get_user_response(
-    gt_lookup: dict[str, dict],
-    flow_id: str,
-    contextualized_question: str,
-    turn_identifier_key: str,
-    turn_identifier_value: Any,
-    use_follow_up: bool = False,
-) -> tuple[str | None, dict | None]:
-    """
-    Gets a user's response, either from ground truth data or from stdin.
-    Returns the user's response as a string and the ground truth turn dict.
-    """
-    if gt_lookup:
-        scenario = gt_lookup.get(flow_id, {})
-        turns = scenario.get("turns", [])
-        gt_turn = next(
-            (
-                turn
-                for turn in turns
-                if turn.get(turn_identifier_key) == turn_identifier_value
-            ),
-            None,
-        )
-        if gt_turn:
-            if use_follow_up:
-                user_response = str(gt_turn.get("follow_up_utterance", ""))
-            else:
-                user_response = str(gt_turn.get("user_utterance", ""))
-
-            if not user_response:
-                return None, None
-
-            logger.info(
-                f"AUTO-RESPONSE for {turn_identifier_key} "
-                f"#{turn_identifier_value} (Follow-up: {use_follow_up}): {user_response}"
-            )
-            return user_response, gt_turn
-        else:
-            logger.warning(
-                f"Could not find a GT turn for {flow_id} with "
-                f"{turn_identifier_key}: {turn_identifier_value}. Ending flow."
-            )
-            return None, None
-    else:
-        return input(contextualized_question + "\n> "), None
-
-
-async def run_simulation(gt_scenarios: list[dict[str, Any]] | None = None):
-    """
-    Runs a simulation of the onboarding and assessment process using the pipelines.
-    """
-    logger.info("--- Starting Haystack POC Simulation ---")
-    simulation_results = []
-
-    # ---Pre-process GT data for easy lookup ---
-    gt_lookup_by_flow = {}
-    if gt_scenarios:
-        logger.info("Running in AUTOMATED mode.")
-        for scenario in gt_scenarios:
-            flow_type = scenario.get("flow_type")
-            if flow_type:
-                gt_lookup_by_flow[flow_type] = scenario
-    else:
-        logger.info("Running in INTERACTIVE mode.")
-
-    # ** Onboarding Scenario **
-    logger.info("\n--- Simulating Onboarding ---")
-    user_id = "TestUser"
-    user_context: dict[str, Any] = {
-        "age": "33",
-        "gender": "female",
-        "goal": "Complete the onboarding process",
-        "province": None,
-        "area_type": None,
-        "relationship_status": None,
-        "education_level": None,
-        "hunger_days": None,
-        "num_children": None,
-        "phone_ownership": None,
-        "other": {},
-    }
-    max_onboarding_steps = 10  # Safety break
-    chat_history: list[ChatMessage] = []
-    onboarding_turns = []
-
-    sim_onboarding = "onboarding" in gt_lookup_by_flow
-    sim_dma = False
-    sim_kab = False
-    sim_anc_survey = False
-
-    if not gt_scenarios:
-        while True:
-            sim = input("Simulate Onboarding? (Y/N)\n> ")
-            if sim.lower() in ["y", "yes"]:
-                sim_onboarding = True
-                break
-            elif sim.lower() in ["n", "no"]:
-                break
-            else:
-                print("Please enter 'Y' or 'N'.")
-
-    if sim_onboarding:
-<<<<<<< HEAD
-        chat_history.append(ChatMessage.from_system(text=SERVICE_PERSONA))
-=======
-        chat_history.append(ChatMessage.from_system(text=SERVICE_PERSONA_TEXT))
-        # Simulate Onboarding
->>>>>>> aef4cd9b
-        flow_id = "onboarding"
-        gt_scenario = gt_lookup_by_flow.get(flow_id)
-        scenario_id_to_use = (
-            gt_scenario.get("scenario_id")
-            if gt_scenario
-            else generate_scenario_id(flow_type=flow_id, username="user_123")
-        )
-        run_results: dict[str, Any] = {
-            "scenario_id": scenario_id_to_use,
-            "flow_type": flow_id,
-            "turns": None,
-        }
-
-        for attempt in range(max_onboarding_steps):
-            print("-" * 20)
-            logger.info(f"Onboarding Question Attempt: {attempt + 1}")
-
-            result = get_next_onboarding_question(user_context, chat_history)
-
-            if not result:
-                logger.info("Onboarding flow complete.")
-                break
-
-            contextualized_question = result["contextualized_question"]
-            question_number = result["question_number"]
-            chat_history.append(
-                ChatMessage.from_assistant(text=contextualized_question)
-            )
-
-            print("-" * 20)
-            print(f"Question #: {question_number}")
-
-            # Simulate User Response & Data Extraction
-
-            has_deflected = False
-            final_user_response = None
-            initial_predicted_intent = None
-            final_predicted_intent = None
-            current_prompt = contextualized_question
-
-            while True:
-                user_response, gt_turn = await _get_user_response(
-                    gt_lookup=gt_lookup_by_flow,
-                    flow_id=flow_id,
-                    contextualized_question=current_prompt,
-                    turn_identifier_key="question_number",
-                    turn_identifier_value=question_number,
-                    use_follow_up=has_deflected,
-                )
-
-                if user_response is None:
-                    break
-
-                print(f"User_response: {user_response}")
-
-                print(f"Use_response: {user_response}")
-                chat_history.append(ChatMessage.from_user(text=user_response))
-
-                # Classify user's intent and act accordingly
-                intent, intent_related_response = handle_user_message(
-                    contextualized_question, user_response
-                )
-                print(f"Predicted Intent: {intent}")
-
-                if not has_deflected:
-                    initial_predicted_intent = intent
-                else:
-                    final_predicted_intent = intent
-
-                if intent == "JOURNEY_RESPONSE":
-                    final_user_response = user_response
-                    if not has_deflected:
-                        final_predicted_intent = initial_predicted_intent
-                    break
-                else:
-                    if intent in ["HEALTH_QUESTION", "QUESTION_ABOUT_STUDY"]:
-                        print(f"Intent: {intent}")
-                        print(intent_related_response)
-                    elif intent in [
-                        "ASKING_TO_STOP_MESSAGES",
-                        "ASKING_TO_DELETE_DATA",
-                        "REPORTING_AIRTIME_NOT_RECEIVED",
-                    ]:
-                        print(f"Turn must be notified that user is {intent}")
-                    elif intent == "CHITCHAT":
-                        print(intent_related_response)
-                        print(
-                            (
-                                f"User is chitchatting and needs to still respond to "
-                                f"the previous question: {current_prompt}"
-                            )
-                        )
-
-                    # Set flag to fetch the follow_up_utterance on the next loop
-                    has_deflected = True
-                    if not gt_scenario:
-                        current_prompt = f"Thanks. To continue, please answer:\n> {contextualized_question}"
-
-            if final_user_response is None:
-                continue
-
-            previous_context = user_context.copy()
-            user_context = extract_onboarding_data_from_response(
-                final_user_response, user_context, chat_history
-            )
-
-            # Identify what changed in user_context
-            diff_keys = [
-                k for k in user_context if user_context[k] != previous_context.get(k)
-            ]
-
-            for updated_field in diff_keys:
-                # For each piece of extracted info, create a separate turn.
-                if (
-                    updated_field == "other"
-                    and isinstance(user_context, dict)
-                    and isinstance(previous_context, dict)
-                ):
-                    # Handle cases where multiple 'other' fields might change
-                    other_diff = {
-                        k: v
-                        for k, v in user_context["other"].items()
-                        if v != previous_context["other"].get(k)
-                    }
-                    for key, value in other_diff.items():
-                        logger.info(f"Creating turn for extracted field: {key}")
-                        onboarding_turns.append(
-                            {
-                                "question_name": key,
-                                "llm_utterance": contextualized_question,
-                                "user_utterance": gt_turn.get("user_utterance")
-                                if gt_turn
-                                else final_user_response,
-                                "follow_up_utterance": gt_turn.get(
-                                    "follow_up_utterance"
-                                )
-                                if gt_turn
-                                else None,
-                                "llm_initial_predicted_intent": initial_predicted_intent,
-                                "llm_final_predicted_intent": final_predicted_intent,
-                                "llm_extracted_user_response": value,
-                            }
-                        )
-                else:
-                    logger.info(f"Creating turn for extracted field: {updated_field}")
-                    onboarding_turns.append(
-                        {
-                            "question_name": updated_field,
-                            "llm_utterance": contextualized_question,
-                            "user_utterance": gt_turn.get("user_utterance")
-                            if gt_turn
-                            else final_user_response,
-                            "follow_up_utterance": gt_turn.get("follow_up_utterance")
-                            if gt_turn
-                            else None,
-                            "llm_initial_predicted_intent": initial_predicted_intent,
-                            "llm_final_predicted_intent": final_predicted_intent,
-                            "llm_extracted_user_response": user_context[updated_field],
-                        }
-                    )
-        run_results["turns"] = onboarding_turns
-        simulation_results.append(run_results)
-
-    # ** DMA Scenario **
-    print("")
-    sim_dma = "dma-pre-assessment" in gt_lookup_by_flow
-    if not gt_scenarios:
-        while True:
-            sim = input("Simulate DMA? (Y/N)\n> ")
-            if sim.lower() in ["y", "yes"]:
-                sim_dma = True
-                break
-            elif sim.lower() in ["n", "no"]:
-                break
-            else:
-                print("Please enter 'Y' or 'N'.")
-
-    if sim_dma:
-        logger.info("\n--- Simulating DMA ---")
-        flow_id = AssessmentType.dma_pre_assessment
-        user_context["goal"] = "Complete the assessment"
-        max_assessment_steps = 10  # Safety break
-        question_number = 1
-
-        async with AsyncSessionLocal() as session:
-            async with session.begin():
-                await session.execute(
-                    delete(AssessmentHistory).where(
-                        AssessmentHistory.user_id == user_id,
-                        AssessmentHistory.assessment_id == flow_id.value,
-                    )
-                )
-
-        # Simulate Assessment
-        gt_scenario = gt_lookup_by_flow.get(flow_id)
-        scenario_id_to_use = (
-            gt_scenario.get("scenario_id")
-            if gt_scenario
-            else generate_scenario_id(flow_type=flow_id.value, username="user_123")
-        )
-        run_results = {
-            "scenario_id": scenario_id_to_use,
-            "flow_type": flow_id.value,
-            "turns": [],
-        }
-        dma_turns = []
-
-        for _ in range(max_assessment_steps):
-            print("-" * 20)
-            logger.info(f"Assessment Step: Requesting question {question_number}")
-
-            result = await get_assessment_question(
-                user_id=user_id,
-                flow_id=flow_id,
-                question_number=question_number,
-                user_context=user_context,
-            )
-            if not result:
-                logger.info("Assessment flow complete.")
-                break
-            contextualized_question = result["contextualized_question"]
-            await save_assessment_question(
-                user_id=user_id,
-                assessment_type=flow_id,
-                question_number=question_number,
-                user_response=None,
-                question=contextualized_question,
-                score=None,
-            )
-
-            print(f"Question #: {question_number}")
-            print(f"Question: {contextualized_question}")
-
-            has_deflected = False
-            final_user_response = None
-            initial_predicted_intent = None
-            final_predicted_intent = None
-            current_prompt = contextualized_question
-
-            while True:
-                user_response, gt_turn = await _get_user_response(
-                    gt_lookup=gt_lookup_by_flow,
-                    flow_id=flow_id.value,
-                    contextualized_question=contextualized_question,
-                    turn_identifier_key="question_number",
-                    turn_identifier_value=question_number,
-                    use_follow_up=has_deflected,
-                )
-
-                if user_response is None:
-                    break
-
-                print(f"User_response: {user_response}")
-                intent, intent_related_response = handle_user_message(
-                    contextualized_question, user_response
-                )
-                print(f"Predicted Intent: {intent}")
-
-                if not has_deflected:
-                    initial_predicted_intent = intent
-                else:
-                    final_predicted_intent = intent
-
-                if intent == "JOURNEY_RESPONSE":
-                    final_user_response = user_response
-                    if not has_deflected:
-                        final_predicted_intent = initial_predicted_intent
-                    break
-                else:
-                    # If a question about the study or about health was asked, print the
-                    # response that would be sent to users
-                    if intent in ["HEALTH_QUESTION", "QUESTION_ABOUT_STUDY"]:
-                        print(intent_related_response)
-                    elif intent in [
-                        "ASKING_TO_STOP_MESSAGES",
-                        "ASKING_TO_DELETE_DATA",
-                        "REPORTING_AIRTIME_NOT_RECEIVED",
-                    ]:
-                        print(f"Turn must be notified that user is {intent}")
-                    elif intent == "CHITCHAT":
-                        print(intent_related_response)
-                        print(
-                            (
-                                f"User is chitchatting and needs to still respond to "
-                                f"the previous question: {contextualized_question}"
-                            )
-                        )
-
-                    # Set flag to fetch the follow_up_utterance on the next loop
-                    has_deflected = True
-                    if not gt_scenario:
-                        current_prompt = f"Thanks. To continue, please answer:\n> {contextualized_question}"
-
-            if final_user_response is None:
-                continue
-
-            result = validate_assessment_answer(
-                final_user_response, question_number, flow_id.value
-            )
-            if not result:
-                logger.warning(
-                    f"Response validation failed for question {question_number}."
-                )
-                continue
-
-            processed_user_response = result["processed_user_response"]
-            dma_turns.append(
-                {
-                    "question_number": question_number,
-                    "llm_utterance": contextualized_question,
-                    "user_utterance": gt_turn.get("user_utterance")
-                    if gt_turn
-                    else final_user_response,
-                    "follow_up_utterance": gt_turn.get("follow_up_utterance")
-                    if gt_turn
-                    else None,
-                    "llm_initial_predicted_intent": initial_predicted_intent,
-                    "llm_final_predicted_intent": final_predicted_intent,
-                    "llm_extracted_user_response": processed_user_response,
-                }
-            )
-            question_number = result["next_question_number"]
-            assessment_questions = load_and_validate_assessment_questions(
-                assessment_map_to_their_pre[flow_id.value]
-            )
-            if assessment_questions:
-                question_lookup = {q.question_number: q for q in assessment_questions}
-                score_result = _score_single_turn(
-                    Turn.model_validate(dma_turns[-1]),
-                    question_lookup,
-                )
-                await save_assessment_question(
-                    user_id=user_id,
-                    assessment_type=flow_id,
-                    question=None,
-                    question_number=dma_turns[-1]["question_number"],
-                    user_response=processed_user_response,
-                    score=score_result["score"],
-                )
-
-        await calculate_and_store_assessment_result(user_id, flow_id)
-
-        # Start of assessment-end messaging
-        next_message = "placeholder"
-        user_response = ""
-        previous_message: str = ""
-        async with AsyncSessionLocal() as session:
-            async with session.begin():
-                await session.execute(
-                    delete(AssessmentEndMessagingHistory).where(
-                        AssessmentEndMessagingHistory.user_id == user_id,
-                        AssessmentEndMessagingHistory.assessment_id == flow_id.value,
-                    )
-                )
-        while next_message:
-            assessment_result = await get_assessment_result(user_id, flow_id)
-            if not assessment_result:
-                logger.error(
-                    f"Overall assessment result for {flow_id.value} not found!"
-                )
-                break
-            score_category = assessment_result.category
-            if assessment_result.crossed_skip_threshold:
-                score_category = "skipped-many"
-            messaging_history = await get_assessment_end_messaging_history(
-                user_id=user_id, assessment_type=flow_id
-            )
-            flow_content = assessment_end_flow_map[flow_id.value]
-            task = ""
-            if not messaging_history:
-                previous_message_nr = 0
-                # previous_message_data: AssessmentEndItem = None
-                previous_message_valid_responses: list[str] | None = []
-            else:
-                previous_message_nr = messaging_history[-1].message_number
-                previous_message_data = [
-                    item
-                    for item in flow_content
-                    if item.message_nr == previous_message_nr
-                ][-1]
-            # If previous message number was 1, then content is based on score category
-            if previous_message_nr == 0:
-                pass
-            elif previous_message_nr == 1:
-                if isinstance(previous_message_data, AssessmentEndScoreBasedMessage):
-                    if score_category == "high":
-                        previous_message = (
-                            previous_message_data.high_score_content.content
-                        )
-                        previous_message_valid_responses = (
-                            previous_message_data.high_score_content.valid_responses
-                        )
-                    elif score_category == "medium":
-                        previous_message = (
-                            previous_message_data.medium_score_content.content
-                        )
-                        previous_message_valid_responses = (
-                            previous_message_data.medium_score_content.valid_responses
-                        )
-                    elif score_category == "low":
-                        previous_message = (
-                            previous_message_data.low_score_content.content
-                        )
-                        previous_message_valid_responses = (
-                            previous_message_data.low_score_content.valid_responses
-                        )
-                    else:
-                        previous_message = (
-                            previous_message_data.skipped_many_content.content
-                        )
-                        previous_message_valid_responses = (
-                            previous_message_data.skipped_many_content.valid_responses
-                        )
-                else:
-                    logger.error("Wrong content type.")
-                    break
-            # For previous message numbers 2/3, content is the same across score categories.
-            else:
-                if isinstance(previous_message_data, AssessmentEndSimpleMessage):
-                    previous_message = previous_message_data.content
-                    previous_message_valid_responses = (
-                        previous_message_data.valid_responses
-                    )
-                else:
-                    logger.error("Wrong content type.")
-                    break
-            if not previous_message_valid_responses and previous_message_nr != 0:
-                logger.error("Valid responses not found.")
-                break
-            if previous_message_nr > 0:
-                intent, intent_related_response = handle_user_message(
-                    previous_message, user_response
-                )
-            else:
-                intent, intent_related_response = "JOURNEY_RESPONSE", ""
-            next_message_nr = previous_message_nr + 1
-
-            # If the user responded to the previous question, we process their response and determine what needs to happen next
-            if intent == "JOURNEY_RESPONSE" and user_response:
-                # If the user responded to a question that demands a response
-                if (
-                    (
-                        flow_id.value == "dma-pre-assessment"
-                        and next_message_nr in [2, 3]
-                    )
-                    or (
-                        flow_id.value == "behaviour-pre-assessment"
-                        and next_message_nr == 2
-                    )
-                    or (
-                        flow_id.value == "knowledge-pre-assessment"
-                        and next_message_nr == 2
-                    )
-                    or (
-                        flow_id.value == "attitude-pre-assessment"
-                        and next_message_nr == 2
-                    )
-                ):
-                    if not previous_message_valid_responses:
-                        logger.error("Valid responses not found.")
-                        break
-                    result = validate_assessment_end_response(
-                        previous_message=previous_message,
-                        previous_message_nr=next_message_nr - 1,
-                        previous_message_valid_responses=previous_message_valid_responses,
-                        user_response=user_response,
-                    )
-                    if result["next_message_number"] == next_message_nr - 1:
-                        # validation failed, send previous message again
-                        next_message_data = previous_message_data
-                    else:
-                        processed_user_response = result["processed_user_response"]
-                        # If the user response was valid, save it to the existing AssessmentEndMessagingHistory record
-                        await save_assessment_end_message(
-                            user_response,
-                            flow_id,
-                            next_message_nr - 1,
-                            processed_user_response,
-                        )
-                        # validation succeeded, so determine next message to send
-                        if next_message_nr > len(flow_content):
-                            # end of journey reached
-                            break
-                        next_message_data = [
-                            item
-                            for item in flow_content
-                            if item.message_nr == next_message_nr
-                        ][-1]
-
-                        # Now determine the task that's associated with the response
-                        if flow_id.value == "dma-pre-assessment":
-                            if (
-                                previous_message_nr == 1
-                                and score_category == "skipped-many"
-                            ):
-                                if processed_user_response == "Yes":
-                                    task = "REMIND_ME_LATER"
-                            elif previous_message_nr == 2:
-                                task = "STORE_FEEDBACK"
-                        elif flow_id.value == "behaviour-pre-assessment":
-                            if (
-                                previous_message_nr == 1
-                                and processed_user_response == "Remind me tomorrow"
-                            ):
-                                task = "REMIND_ME_LATER"
-                        elif flow_id.value == "knowledge-pre-assessment":
-                            if (
-                                previous_message_nr == 1
-                                and processed_user_response == "Remind me tomorrow"
-                            ):
-                                task = "REMIND_ME_LATER"
-                        elif flow_id.value == "attitude-pre-assessment":
-                            if previous_message_nr == 1:
-                                if score_category == "skipped-many":
-                                    if processed_user_response == "Yes":
-                                        task = "REMIND_ME_LATER"
-                                else:
-                                    task = "STORE_FEEDBACK"
-                    if isinstance(next_message_data, AssessmentEndSimpleMessage):
-                        next_message = next_message_data.content
-                    else:
-                        logger.error("Wrong content type.")
-                        break
-                # Else the user responded to the last question, which doesn't require a response
-                else:
-                    # Here we return an empty message because the user responded by the journey ended
-                    next_message = ""
-
-            elif intent == "JOURNEY_RESPONSE":
-                # This triggers if the journey is initiating (i.e. the next message to be sent is the first)
-                next_message_data = [
-                    item for item in flow_content if item.message_nr == next_message_nr
-                ][-1]
-                if isinstance(next_message_data, AssessmentEndScoreBasedMessage):
-                    if score_category == "high":
-                        next_message = next_message_data.high_score_content.content
-                    elif score_category == "medium":
-                        next_message = next_message_data.medium_score_content.content
-                    elif score_category == "low":
-                        next_message = next_message_data.low_score_content.content
-                    else:
-                        next_message = next_message_data.skipped_many_content.content
-                else:
-                    logger.error("Wrong content type.")
-                    break
-            else:
-                # It doesn't seem like the user is responding to the journey, and neither is it their first question, so we ask them the previous question again.
-                next_message_data = [
-                    item
-                    for item in flow_content
-                    if isinstance(item, AssessmentEndSimpleMessage)
-                    and item.message_nr == previous_message_nr
-                ][-1]
-                next_message = next_message_data.content
-
-            # If a new question is being sent, save it in a new AssessmentEndMessagingHistory record
-            if next_message and next_message_nr == previous_message_nr + 1:
-                await save_assessment_end_message(user_id, flow_id, next_message_nr, "")
-            print(f"Task: {task}")
-            print(f"Question #: {next_message_nr}")
-            print(f"Question: {next_message}")
-            user_response, gt_turn = await _get_user_response(
-                gt_lookup={},
-                flow_id=flow_id.value,
-                contextualized_question=next_message,
-                turn_identifier_key="message_nr",
-                turn_identifier_value=next_message_nr,
-            )
-            if user_response is None:
-                break
-            print(f"User_response: {user_response}")
-        # End of assessment-end messaging
-
-        async with AsyncSessionLocal() as session:
-            async with session.begin():
-                await session.execute(
-                    delete(AssessmentHistory).where(
-                        AssessmentHistory.user_id == user_id,
-                        AssessmentHistory.assessment_id == flow_id.value,
-                    )
-                )
-        # And also the overall assessment result, if there is one:
-        assessment_result = await get_assessment_result(user_id, flow_id)
-        if assessment_result:
-            print("Assessment Result:")
-            print(assessment_result)
-            async with AsyncSessionLocal() as session:
-                async with session.begin():
-                    await session.execute(
-                        delete(AssessmentResultHistory).where(
-                            AssessmentResultHistory.user_id == user_id,
-                            AssessmentResultHistory.assessment_id == flow_id.value,
-                        )
-                    )
-
-        run_results["turns"] = dma_turns
-        simulation_results.append(run_results)
-
-    # ** KAB Scenario **
-    kab_flow_ids = [
-        AssessmentType.behaviour_pre_assessment,
-        AssessmentType.knowledge_pre_assessment,
-        AssessmentType.attitude_pre_assessment,
-    ]
-    kab_flows_in_gt = [flow for flow in kab_flow_ids if flow.value in gt_lookup_by_flow]
-    sim_kab = bool(kab_flows_in_gt)
-    if not gt_scenarios:
-        print("")
-        while True:
-            sim = input("Simulate KAB? (Y/N)\n> ")
-            if sim.lower() in ["y", "yes"]:
-                sim_kab = True
-                break
-            elif sim.lower() in ["n", "no"]:
-                break
-            else:
-                print("Please enter 'Y' or 'N'.")
-
-    if sim_kab:
-        flows_to_run = kab_flows_in_gt if gt_scenarios else kab_flow_ids
-
-        for flow_id in flows_to_run:
-            async with AsyncSessionLocal() as session:
-                async with session.begin():
-                    await session.execute(
-                        delete(AssessmentHistory).where(
-                            AssessmentHistory.user_id == user_id,
-                            AssessmentHistory.assessment_id == flow_id.value,
-                        )
-                    )
-
-        for flow_id in flows_to_run:
-            logger.info("\n--- Simulating KAB ---")
-            question_number = 1
-            user_context["goal"] = "Complete the assessment"
-            max_assessment_steps = 20  # Safety break
-
-            # Simulate Assessments
-            gt_scenario = gt_lookup_by_flow.get(flow_id)
-            scenario_id_to_use = (
-                gt_scenario.get("scenario_id")
-                if gt_scenario
-                else generate_scenario_id(flow_type=flow_id.value, username="user_123")
-            )
-            run_results = {
-                "scenario_id": scenario_id_to_use,
-                "flow_type": flow_id.value,
-                "turns": [],
-            }
-            kab_turns = []
-            print(f"FlowID: {flow_id}")
-
-            for _ in range(max_assessment_steps):
-                print("-" * 20)
-                logger.info(f"Assessment Step: Requesting question {question_number}")
-
-                result = await get_assessment_question(
-                    user_id=user_id,
-                    flow_id=flow_id,
-                    question_number=question_number,
-                    user_context=user_context,
-                )
-                if not result:
-                    logger.info("Assessment flow complete.")
-                    break
-                contextualized_question = result["contextualized_question"]
-                await save_assessment_question(
-                    user_id=user_id,
-                    assessment_type=flow_id,
-                    question_number=question_number,
-                    user_response=None,
-                    question=contextualized_question,
-                    score=None,
-                )
-
-                print("-" * 20)
-                print(f"Question #: {question_number}")
-                print(f"Question: {contextualized_question}")
-
-                has_deflected = False
-                final_user_response = None
-                initial_predicted_intent = None
-                final_predicted_intent = None
-                current_prompt = contextualized_question
-
-                while True:
-                    user_response, gt_turn = await _get_user_response(
-                        gt_lookup=gt_lookup_by_flow,
-                        flow_id=flow_id.value,
-                        contextualized_question=contextualized_question,
-                        turn_identifier_key="question_number",
-                        turn_identifier_value=question_number,
-                        use_follow_up=has_deflected,
-                    )
-                    if user_response is None:
-                        break
-                    print(f"User_response: {user_response}")
-                    intent, intent_related_response = handle_user_message(
-                        contextualized_question, user_response
-                    )
-                    print(f"Predicted Intent: {intent}")
-
-                    if not has_deflected:
-                        initial_predicted_intent = intent
-                    else:
-                        final_predicted_intent = intent
-
-                    if intent == "JOURNEY_RESPONSE":
-                        final_user_response = user_response
-                        if not has_deflected:
-                            final_predicted_intent = initial_predicted_intent
-                        break
-                    else:
-                        if intent in ["HEALTH_QUESTION", "QUESTION_ABOUT_STUDY"]:
-                            print(intent_related_response)
-                        elif intent in [
-                            "ASKING_TO_STOP_MESSAGES",
-                            "ASKING_TO_DELETE_DATA",
-                            "REPORTING_AIRTIME_NOT_RECEIVED",
-                        ]:
-                            print(f"Turn must be notified that user is {intent}")
-                        elif intent == "CHITCHAT":
-                            print(intent_related_response)
-                            print(
-                                (
-                                    f"User is chitchatting and needs to still respond to "
-                                    f"the previous question: {contextualized_question}"
-                                )
-                            )
-
-                        has_deflected = True
-                        if not gt_scenario:
-                            current_prompt = f"Thanks. To continue, please answer:\n> {contextualized_question}"
-
-                if final_user_response is None:
-                    continue
-
-                result = validate_assessment_answer(
-                    final_user_response, question_number, flow_id.value
-                )
-                if not result:
-                    logger.warning(
-                        f"Response validation failed for question {question_number}."
-                    )
-                    continue
-                processed_user_response = result["processed_user_response"]
-                kab_turns.append(
-                    {
-                        "question_number": question_number,
-                        "llm_utterance": contextualized_question,
-                        "user_utterance": gt_turn.get("user_utterance")
-                        if gt_turn
-                        else final_user_response,
-                        "follow_up_utterance": gt_turn.get("follow_up_utterance")
-                        if gt_turn
-                        else None,
-                        "llm_initial_predicted_intent": initial_predicted_intent,
-                        "llm_final_predicted_intent": final_predicted_intent,
-                        "llm_extracted_user_response": processed_user_response,
-                    }
-                )
-                question_number = result["next_question_number"]
-                assessment_questions = load_and_validate_assessment_questions(
-                    assessment_map_to_their_pre[flow_id.value]
-                )
-                if assessment_questions:
-                    question_lookup = {
-                        q.question_number: q for q in assessment_questions
-                    }
-                    score_result = _score_single_turn(
-                        Turn.model_validate(kab_turns[-1]),
-                        question_lookup,
-                    )
-                    await save_assessment_question(
-                        user_id=user_id,
-                        assessment_type=flow_id,
-                        question=None,
-                        question_number=kab_turns[-1]["question_number"],
-                        user_response=processed_user_response,
-                        score=score_result["score"],
-                    )
-
-            await calculate_and_store_assessment_result(user_id, flow_id)
-
-            # Start of assessment-end messaging
-            next_message = "placeholder"
-            user_response = ""
-            async with AsyncSessionLocal() as session:
-                async with session.begin():
-                    await session.execute(
-                        delete(AssessmentEndMessagingHistory).where(
-                            AssessmentEndMessagingHistory.user_id == user_id,
-                            AssessmentEndMessagingHistory.assessment_id
-                            == flow_id.value,
-                        )
-                    )
-            while next_message:
-                assessment_result = await get_assessment_result(user_id, flow_id)
-                if not assessment_result:
-                    logger.error(
-                        f"Overall assessment result for {flow_id.value} not found!"
-                    )
-                    break
-                score_category = assessment_result.category
-                if assessment_result.crossed_skip_threshold:
-                    score_category = "skipped-many"
-                messaging_history = await get_assessment_end_messaging_history(
-                    user_id=user_id, assessment_type=flow_id
-                )
-                flow_content = assessment_end_flow_map[flow_id.value]
-                task = ""
-                if not messaging_history:
-                    previous_message_nr = 0
-                    # previous_message_data = []
-                    previous_message_valid_responses = []
-                else:
-                    previous_message_nr = messaging_history[-1].message_number
-                    previous_message_data = [
-                        item
-                        for item in flow_content
-                        if item.message_nr == previous_message_nr
-                    ][-1]
-                # If previous message number was 1, then content is based on score category
-                if previous_message_nr == 0:
-                    pass
-                elif previous_message_nr == 1:
-                    if isinstance(
-                        previous_message_data, AssessmentEndScoreBasedMessage
-                    ):
-                        if score_category == "high":
-                            previous_message = (
-                                previous_message_data.high_score_content.content
-                            )
-                            previous_message_valid_responses = (
-                                previous_message_data.high_score_content.valid_responses
-                            )
-                        elif score_category == "medium":
-                            previous_message = (
-                                previous_message_data.medium_score_content.content
-                            )
-                            previous_message_valid_responses = previous_message_data.medium_score_content.valid_responses
-                        elif score_category == "low":
-                            previous_message = (
-                                previous_message_data.low_score_content.content
-                            )
-                            previous_message_valid_responses = (
-                                previous_message_data.low_score_content.valid_responses
-                            )
-                        else:
-                            previous_message = (
-                                previous_message_data.skipped_many_content.content
-                            )
-                            previous_message_valid_responses = previous_message_data.skipped_many_content.valid_responses
-                    else:
-                        logger.error("Wrong content type.")
-                        break
-                # For previous message numbers 2/3, content is the same across score categories.
-                else:
-                    if isinstance(previous_message_data, AssessmentEndSimpleMessage):
-                        previous_message = previous_message_data.content
-                        previous_message_valid_responses = (
-                            previous_message_data.valid_responses
-                        )
-                    else:
-                        logger.error("Wrong content type.")
-                        break
-
-                if not previous_message_valid_responses and previous_message_nr != 0:
-                    logger.error("Valid responses not found.")
-                    break
-                if previous_message_nr > 0:
-                    intent, intent_related_response = handle_user_message(
-                        previous_message, user_response
-                    )
-                else:
-                    intent, intent_related_response = "JOURNEY_RESPONSE", ""
-                next_message_nr = previous_message_nr + 1
-
-                # If the user responded to the previous question, we process their response and determine what needs to happen next
-                if intent == "JOURNEY_RESPONSE" and user_response:
-                    # If the user responded to a question that demands a response
-                    if (
-                        (
-                            flow_id.value == "dma-pre-assessment"
-                            and next_message_nr in [2, 3]
-                        )
-                        or (
-                            flow_id.value == "behaviour-pre-assessment"
-                            and next_message_nr == 2
-                        )
-                        or (
-                            flow_id.value == "knowledge-pre-assessment"
-                            and next_message_nr == 2
-                        )
-                        or (
-                            flow_id.value == "attitude-pre-assessment"
-                            and next_message_nr == 2
-                        )
-                    ):
-                        assert previous_message_valid_responses is not None, (
-                            "Valid responses not found!"
-                        )
-                        result = validate_assessment_end_response(
-                            previous_message=previous_message,
-                            previous_message_nr=next_message_nr - 1,
-                            previous_message_valid_responses=previous_message_valid_responses,
-                            user_response=user_response,
-                        )
-                        if result["next_message_number"] == next_message_nr - 1:
-                            # validation failed, send previous message again
-                            next_message_data = previous_message_data
-                        else:
-                            processed_user_response = result["processed_user_response"]
-                            # If the user response was valid, save it to the existing AssessmentEndMessagingHistory record
-                            await save_assessment_end_message(
-                                user_response,
-                                flow_id,
-                                next_message_nr - 1,
-                                processed_user_response,
-                            )
-                            # validation succeeded, so determine next message to send
-                            if next_message_nr > len(flow_content):
-                                # end of journey reached
-                                break
-                            next_message_data = [
-                                item
-                                for item in flow_content
-                                if item.message_nr == next_message_nr
-                            ][-1]
-
-                            # Now determine the task that's associated with the response
-                            if flow_id.value == "dma-pre-assessment":
-                                if (
-                                    previous_message_nr == 1
-                                    and score_category == "skipped-many"
-                                ):
-                                    if processed_user_response == "Yes":
-                                        task = "REMIND_ME_LATER"
-                                elif previous_message_nr == 2:
-                                    task = "STORE_FEEDBACK"
-                            elif flow_id.value == "behaviour-pre-assessment":
-                                if (
-                                    previous_message_nr == 1
-                                    and processed_user_response == "Remind me tomorrow"
-                                ):
-                                    task = "REMIND_ME_LATER"
-                            elif flow_id.value == "knowledge-pre-assessment":
-                                if (
-                                    previous_message_nr == 1
-                                    and processed_user_response == "Remind me tomorrow"
-                                ):
-                                    task = "REMIND_ME_LATER"
-                            elif flow_id.value == "attitude-pre-assessment":
-                                if previous_message_nr == 1:
-                                    if score_category == "skipped-many":
-                                        if processed_user_response == "Yes":
-                                            task = "REMIND_ME_LATER"
-                                    else:
-                                        task = "STORE_FEEDBACK"
-                        if isinstance(next_message_data, AssessmentEndSimpleMessage):
-                            next_message = next_message_data.content
-                        else:
-                            logger.error("Wrong content type.")
-                            break
-                    # Else the user responded to the last question, which doesn't require a response
-                    else:
-                        # Here we return an empty message because the user responded by the journey ended
-                        next_message = ""
-
-                elif intent == "JOURNEY_RESPONSE":
-                    # This triggers if the journey is initiating (i.e. the next message to be sent is the first)
-                    next_message_data = [
-                        item
-                        for item in flow_content
-                        if item.message_nr == next_message_nr
-                    ][-1]
-                    if isinstance(next_message_data, AssessmentEndScoreBasedMessage):
-                        if score_category == "high":
-                            next_message = next_message_data.high_score_content.content
-                        elif score_category == "medium":
-                            next_message = (
-                                next_message_data.medium_score_content.content
-                            )
-                        elif score_category == "low":
-                            next_message = next_message_data.low_score_content.content
-                        else:
-                            next_message = (
-                                next_message_data.skipped_many_content.content
-                            )
-                    else:
-                        logger.error("Wrong content type")
-                        break
-                else:
-                    # It doesn't seem like the user is responding to the journey, and neither is it their first question, so we ask them the previous question again.
-                    next_message_data = [
-                        item
-                        for item in flow_content
-                        if isinstance(item, AssessmentEndSimpleMessage)
-                        and item.message_nr == previous_message_nr
-                    ][-1]
-                    next_message = next_message_data.content
-
-                # If a new question is being sent, save it in a new AssessmentEndMessagingHistory record
-                if next_message and next_message_nr == previous_message_nr + 1:
-                    await save_assessment_end_message(
-                        user_id, flow_id, next_message_nr, ""
-                    )
-                print(f"Task: {task}")
-                print(f"Question #: {next_message_nr}")
-                print(f"Question: {next_message}")
-                user_response, gt_turn = await _get_user_response(
-                    gt_lookup={},
-                    flow_id=flow_id.value,
-                    contextualized_question=next_message,
-                    turn_identifier_key="message_nr",
-                    turn_identifier_value=next_message_nr,
-                )
-                if user_response is None:
-                    break
-                print(f"User_response: {user_response}")
-            # End of assessment-end messaging
-
-            async with AsyncSessionLocal() as session:
-                async with session.begin():
-                    await session.execute(
-                        delete(AssessmentHistory).where(
-                            AssessmentHistory.user_id == user_id,
-                            AssessmentHistory.assessment_id == flow_id.value,
-                        )
-                    )
-            # And also the overall assessment result, if there is one:
-            assessment_result = await get_assessment_result(user_id, flow_id)
-            if assessment_result:
-                async with AsyncSessionLocal() as session:
-                    async with session.begin():
-                        await session.execute(
-                            delete(AssessmentResultHistory).where(
-                                AssessmentResultHistory.user_id == user_id,
-                                AssessmentResultHistory.assessment_id == flow_id.value,
-                            )
-                        )
-
-            run_results["turns"] = kab_turns
-            simulation_results.append(run_results)
-
-    # ** ANC Survey Scenario **
-    sim_anc_survey = "anc-survey" in gt_lookup_by_flow
-    if not gt_scenarios:
-        print("")
-        while True:
-            sim = input("Simulate ANC Survey? (Y/N)\n> ")
-            if sim.lower() in ["y", "yes"]:
-                sim_anc_survey = True
-                break
-            elif sim.lower() in ["n", "no"]:
-                break
-            else:
-                print("Please enter 'Y' or 'N'.")
-
-    if sim_anc_survey:
-        logger.info("\n--- Simulating ANC Survey ---")
-        async with AsyncSessionLocal() as session:
-            async with session.begin():
-                await session.execute(
-                    delete(ChatHistory).where(
-                        ChatHistory.user_id == user_id,
-                    )
-                )
-        chat_history.append(ChatMessage.from_system(text=SERVICE_PERSONA_TEXT))
-        anc_user_context = {
-            "age": user_context.get("age"),
-            "gender": user_context.get("gender"),
-            "goal": "Complete the ANC survey",
-        }
-        survey_complete = False
-        max_survey_steps = 25  # Safety break
-
-        # Simulate ANC Survey
-        flow_id = "anc-survey"
-        gt_scenario = gt_lookup_by_flow.get(flow_id)
-        scenario_id_to_use = (
-            gt_scenario.get("scenario_id")
-            if gt_scenario
-            else generate_scenario_id(flow_type=flow_id, username="user_123")
-        )
-        run_results = {
-            "scenario_id": scenario_id_to_use,
-            "flow_type": flow_id,
-            "turns": [],
-        }
-        anc_survey_turns = []
-        for _ in range(max_survey_steps):
-            if survey_complete:
-                logger.info("Survey flow complete.")
-                break
-
-            print("-" * 20)
-            logger.info("ANC Survey Step: Requesting next question...")
-
-            result = await get_anc_survey_question(
-                user_id=user_id, user_context=anc_user_context
-            )
-
-            if not result or not result.get("contextualized_question"):
-                logger.info("Could not get next survey question. Ending flow.")
-                break
-
-            contextualized_question = result["contextualized_question"]
-            question_identifier = result["question_identifier"]
-            survey_complete = result.get("is_final_step", False)
-
-            print("-" * 20)
-            print(f"Question title: {question_identifier}")
-            print(f"Question: {contextualized_question}")
-
-            has_deflected = False
-            final_user_response = None
-            initial_predicted_intent = None
-            final_predicted_intent = None
-            current_prompt = contextualized_question
-
-            while True:
-                user_response, gt_turn = await _get_user_response(
-                    gt_lookup=gt_lookup_by_flow,
-                    flow_id=flow_id,
-                    contextualized_question=contextualized_question,
-                    turn_identifier_key="question_name",
-                    turn_identifier_value=question_identifier,
-                    use_follow_up=has_deflected,
-                )
-                if user_response is None:
-                    break
-
-                print(f"Use_response: {user_response}")
-                chat_history.append(ChatMessage.from_user(text=user_response))
-                intent, intent_related_response = handle_user_message(
-                    contextualized_question, user_response
-                )
-                print(f"Predicted Intent: {intent}")
-
-                if not has_deflected:
-                    initial_predicted_intent = intent
-                else:
-                    final_predicted_intent = intent
-
-                if intent == "JOURNEY_RESPONSE":
-                    final_user_response = user_response
-                    if not has_deflected:
-                        final_predicted_intent = initial_predicted_intent
-                        user_context[question_identifier] = final_user_response
-                    break
-                else:
-                    if intent in ["HEALTH_QUESTION", "QUESTION_ABOUT_STUDY"]:
-                        print(intent_related_response)
-                    elif intent in [
-                        "ASKING_TO_STOP_MESSAGES",
-                        "ASKING_TO_DELETE_DATA",
-                        "REPORTING_AIRTIME_NOT_RECEIVED",
-                    ]:
-                        print(f"Turn must be notified that user is {intent}")
-                    elif intent == "CHITCHAT":
-                        print(intent_related_response)
-                        print(
-                            (
-                                f"User is chitchatting and needs to still respond to "
-                                f"the previous question: {contextualized_question}"
-                            )
-                        )
-
-                    has_deflected = True
-                    if not gt_scenario:
-                        current_prompt = f"Thanks. To continue, please answer:\n> {contextualized_question}"
-
-            if final_user_response is None:
-                continue
-
-            # intent must be JOURNEY_RESPONSE. Perform data extraction to add it and the preceding question to the chat history.
-            previous_chat_message = ChatMessage.from_assistant(
-                text=contextualized_question,
-                meta={"step_title": question_identifier},
-            )
-
-            previous_context = anc_user_context.copy()
-            anc_user_context = extract_anc_data_from_response(
-                final_user_response,
-                anc_user_context,
-                question_identifier,
-                contextualized_question,
-            )
-            # Identify what changed in user_context
-            diff_keys = [
-                k
-                for k in anc_user_context
-                if anc_user_context[k] != previous_context.get(k)
-            ]
-            if diff_keys:
-                chat_history.append(previous_chat_message)
-                for updated_field in diff_keys:
-                    logger.info(f"Creating turn for extracted field: {updated_field}")
-                    anc_survey_turns.append(
-                        {
-                            "question_name": question_identifier,
-                            "llm_utterance": contextualized_question,
-                            "user_utterance": gt_turn.get("user_utterance")
-                            if gt_turn
-                            else final_user_response,
-                            "follow_up_utterance": final_user_response,
-                            "llm_initial_predicted_intent": initial_predicted_intent,
-                            "llm_final_predicted_intent": final_predicted_intent,
-                            "llm_extracted_user_response": anc_user_context[
-                                updated_field
-                            ],
-                        }
-                    )
-                # There is only expected to be one updated field:
-                chat_history.append(
-                    ChatMessage.from_user(text=anc_user_context[updated_field])
-                )
-                # Save the updated chat_history to the db
-                await save_chat_history(user_id, chat_history, HistoryType.anc)
-            else:
-                logger.info(
-                    "No valid data extracted... Trying again in the next simulation loop."
-                )
-        run_results["turns"] = anc_survey_turns
-        simulation_results.append(run_results)
-
-    # --- End of Simulation ---
-
-    logger.info("--- Simulation Complete ---")
-    return simulation_results
-
-
-def _process_run(run: AssessmentRun) -> dict:
-    """
-    Processes a single validated simulation run. It scores the run if applicable,
-    otherwise returns the raw data.
-    """
-    # Guard Clause: If the run is not scorable, return its data immediately.
-    if run.flow_type not in SCORABLE_ASSESSMENTS:
-        logging.info(f"Appending non-scorable flow to report: {run.flow_type}")
-        return run.model_dump()
-
-    logging.info(f"Processing scorable assessment: {run.flow_type}")
-
-    assessment_questions = load_and_validate_assessment_questions(run.flow_type)
-
-    print(f"ASSESSMENT Q: {assessment_questions}")
-    if not assessment_questions:
-        logging.warning(
-            f"Could not load/validate questions for '{run.flow_type}'. Appending raw run data."
-        )
-        print(
-            f"Could not load/validate questions for '{run.flow_type}'. Appending raw run data."
-        )
-        return run.model_dump()
-
-    scored_data = score_assessment_from_simulation(
-        [run], run.flow_type, assessment_questions
-    )
-    print(f"ASSESSMENT Q: {assessment_questions}")
-
-    if scored_data:
-        return {
-            "scenario_id": run.scenario_id,
-            "flow_type": run.flow_type,
-            **scored_data,
-        }
-
-    return run.model_dump()
-
-
-async def async_main(
-    GT_FILE_PATH=GT_FILE_PATH,
-    is_automated=False,
-    save_simulation=False,
-    RESULT_FILE_PATH=None,
-) -> Path | None:
-    """
-    Runs the interactive simulation, orchestrates scoring on the in-memory
-    results, and saves the final augmented report.
-    """
-    logging.info("Initializing database...")
-    await init_db()
-    logging.info("Database initialized.")
-    logging.info("Starting interactive simulation...")
-
-    # 1. Run the simulation to get the raw output directly in memory.
-    if is_automated:
-        logging.info("Starting simulation in AUTOMATED mode...")
-        gt_data = read_json(GT_FILE_PATH)
-        gt_scenarios_from_json: list | None = gt_data.get("scenarios")
-
-        gt_scenarios = []
-        if gt_scenarios_from_json:
-            gt_scenarios = [s for s in gt_scenarios_from_json if s.get("enabled", True)]
-            # l_ = [s.get("selected_for_evaluation", True) for s in gt_scenarios_from_json]
-
-        if not gt_scenarios:
-            logging.critical(
-                f"Failed to load ground truth file from {GT_FILE_PATH}. Exiting."
-            )
-            return None
-        raw_simulation_output = await run_simulation(gt_scenarios=gt_scenarios)
-    else:
-        logging.info("Starting simulation in INTERACTIVE mode...")
-        raw_simulation_output = await run_simulation(gt_scenarios=None)
-
-    print("_________ COMPLETED SIMULATION__________")
-
-    # 2. Validate the IN-MEMORY raw output directly using Pydantic.
-    try:
-        simulation_output = [
-            AssessmentRun.model_validate(run) for run in raw_simulation_output
-        ]
-        logging.info("Simulation output validated successfully.")
-    except ValidationError as e:
-        logging.critical(f"Simulation produced invalid output data:\n{e}")
-        return None
-
-    # 3. Load the doc stores which contain the assessment questions and rules.
-    doc_store_dma = load_json_and_validate(DOC_STORE_DMA_PATH, dict)
-    doc_store_kab = load_json_and_validate(DOC_STORE_KAB_PATH, dict)
-
-    if doc_store_dma is None or doc_store_kab is None:
-        logging.critical(
-            "Could not load one or more required doc store files. Exiting."
-        )
-        return None
-
-    # 4. Process each validated simulation run using the helper function.
-    final_augmented_output = [_process_run(run) for run in simulation_output]
-
-    # 5. Save the final, augmented report.
-    if save_simulation and final_augmented_output:
-        # TODO: This section will be replaced with a database write operation.
-        # For now, it saves the output to a local JSON file for inspection.
-        file_extention = datetime.now().strftime("%y%m%d-%H%M")
-        SIMULATION_FILE_PATH = (
-            OUTPUT_PATH / f"simulation_run_results_{file_extention}.json"
-            if RESULT_FILE_PATH is None
-            else RESULT_FILE_PATH
-        )
-
-        save_json_file(
-            final_augmented_output,
-            SIMULATION_FILE_PATH,
-        )
-        logging.info(
-            f"Processing complete. Final output generated and save to {SIMULATION_FILE_PATH}"
-        )
-        return SIMULATION_FILE_PATH
-    return None
-
-
-def main() -> None:
-    """The synchronous entry point for the script."""
-    try:
-        asyncio.run(async_main())
-    except KeyboardInterrupt:
-        print("\nSimulation cancelled by user.")
-
-
-if __name__ == "__main__":
-    main()
+import asyncio
+from datetime import datetime
+import logging
+import json
+from os import environ
+from pathlib import Path
+from typing import Any
+
+from dotenv import load_dotenv
+from haystack.dataclasses import ChatMessage
+from pydantic import ValidationError
+from sqlalchemy import delete
+
+from ai4gd_momconnect_haystack.assessment_logic import (
+    _score_single_turn,
+    load_and_validate_assessment_questions,
+    score_assessment_from_simulation,
+    validate_assessment_answer,
+    validate_assessment_end_response,
+)
+from ai4gd_momconnect_haystack.crud import (
+    calculate_and_store_assessment_result,
+    get_assessment_end_messaging_history,
+    get_assessment_result,
+    save_assessment_end_message,
+    save_assessment_question,
+    save_chat_history,
+)
+from ai4gd_momconnect_haystack.sqlalchemy_models import (
+    AssessmentEndMessagingHistory,
+    AssessmentHistory,
+    AssessmentResultHistory,
+    ChatHistory,
+)
+from ai4gd_momconnect_haystack.tasks import (
+    extract_anc_data_from_response,
+    extract_onboarding_data_from_response,
+    get_anc_survey_question,
+    get_assessment_question,
+    get_next_onboarding_question,
+    handle_user_message,
+)
+from ai4gd_momconnect_haystack.utilities import (
+    assessment_map_to_their_pre,
+    assessment_end_flow_map,
+    generate_scenario_id,
+    load_json_and_validate,
+    save_json_file,
+)
+
+from .database import AsyncSessionLocal, init_db
+from .enums import AssessmentType, HistoryType
+from .pydantic_models import (
+    AssessmentEndScoreBasedMessage,
+    AssessmentEndSimpleMessage,
+    AssessmentRun,
+    Turn,
+)
+
+load_dotenv()
+
+log_level = environ.get("LOGLEVEL", "WARNING").upper()
+numeric_level = getattr(logging, log_level, logging.WARNING)
+
+logging.basicConfig(
+    level=numeric_level, format="%(asctime)s - %(levelname)s - %(message)s"
+)
+logger = logging.getLogger(__name__)
+
+# Define fixed file paths for the Docker environment
+DATA_PATH = Path("src/ai4gd_momconnect_haystack/")
+
+DOC_STORE_DMA_PATH = DATA_PATH / "static_content" / "dma.json"
+DOC_STORE_KAB_PATH = DATA_PATH / "static_content" / "kab.json"
+OUTPUT_PATH = DATA_PATH / "run_output"
+GT_FILE_PATH = DATA_PATH / "evaluation" / "data" / "ground_truth.json"
+SERVICE_PERSONA_PATH = DATA_PATH / "static_content" / "service_persona.json"
+
+SERVICE_PERSONA = load_json_and_validate(SERVICE_PERSONA_PATH, dict)
+SERVICE_PERSONA_TEXT = ""
+if SERVICE_PERSONA:
+    if "persona" in SERVICE_PERSONA.keys():
+        SERVICE_PERSONA_TEXT = SERVICE_PERSONA["persona"]
+
+# Define which assessments from the doc stores are scorable
+SCORABLE_ASSESSMENTS = {
+    "dma-pre-assessment",
+    "knowledge-pre-assessment",
+    "attitude-pre-assessment",
+    "behaviour-pre-assessment",
+}
+
+
+def read_json(filepath: Path) -> dict:
+    """Reads JSON data from a file."""
+    try:
+        return json.loads(filepath.read_text(encoding="utf-8"))
+    except Exception as e:
+        logger.error("Error loading JSON from %s: %s", filepath, e)
+        raise
+
+
+async def _get_user_response(
+    gt_lookup: dict[str, dict],
+    flow_id: str,
+    contextualized_question: str,
+    turn_identifier_key: str,
+    turn_identifier_value: Any,
+    use_follow_up: bool = False,
+) -> tuple[str | None, dict | None]:
+    """
+    Gets a user's response, either from ground truth data or from stdin.
+    Returns the user's response as a string and the ground truth turn dict.
+    """
+    if gt_lookup:
+        scenario = gt_lookup.get(flow_id, {})
+        turns = scenario.get("turns", [])
+        gt_turn = next(
+            (
+                turn
+                for turn in turns
+                if turn.get(turn_identifier_key) == turn_identifier_value
+            ),
+            None,
+        )
+        if gt_turn:
+            if use_follow_up:
+                user_response = str(gt_turn.get("follow_up_utterance", ""))
+            else:
+                user_response = str(gt_turn.get("user_utterance", ""))
+
+            if not user_response:
+                return None, None
+
+            logger.info(
+                f"AUTO-RESPONSE for {turn_identifier_key} "
+                f"#{turn_identifier_value} (Follow-up: {use_follow_up}): {user_response}"
+            )
+            return user_response, gt_turn
+        else:
+            logger.warning(
+                f"Could not find a GT turn for {flow_id} with "
+                f"{turn_identifier_key}: {turn_identifier_value}. Ending flow."
+            )
+            return None, None
+    else:
+        return input(contextualized_question + "\n> "), None
+
+
+async def run_simulation(gt_scenarios: list[dict[str, Any]] | None = None):
+    """
+    Runs a simulation of the onboarding and assessment process using the pipelines.
+    """
+    logger.info("--- Starting Haystack POC Simulation ---")
+    simulation_results = []
+
+    # ---Pre-process GT data for easy lookup ---
+    gt_lookup_by_flow = {}
+    if gt_scenarios:
+        logger.info("Running in AUTOMATED mode.")
+        for scenario in gt_scenarios:
+            flow_type = scenario.get("flow_type")
+            if flow_type:
+                gt_lookup_by_flow[flow_type] = scenario
+    else:
+        logger.info("Running in INTERACTIVE mode.")
+
+    # ** Onboarding Scenario **
+    logger.info("\n--- Simulating Onboarding ---")
+    user_id = "TestUser"
+    user_context: dict[str, Any] = {
+        "age": "33",
+        "gender": "female",
+        "goal": "Complete the onboarding process",
+        "province": None,
+        "area_type": None,
+        "relationship_status": None,
+        "education_level": None,
+        "hunger_days": None,
+        "num_children": None,
+        "phone_ownership": None,
+        "other": {},
+    }
+    max_onboarding_steps = 10  # Safety break
+    chat_history: list[ChatMessage] = []
+    onboarding_turns = []
+
+    sim_onboarding = "onboarding" in gt_lookup_by_flow
+    sim_dma = False
+    sim_kab = False
+    sim_anc_survey = False
+
+    if not gt_scenarios:
+        while True:
+            sim = input("Simulate Onboarding? (Y/N)\n> ")
+            if sim.lower() in ["y", "yes"]:
+                sim_onboarding = True
+                break
+            elif sim.lower() in ["n", "no"]:
+                break
+            else:
+                print("Please enter 'Y' or 'N'.")
+
+    if sim_onboarding:
+        chat_history.append(ChatMessage.from_system(text=SERVICE_PERSONA_TEXT))
+        # Simulate Onboarding
+        flow_id = "onboarding"
+        gt_scenario = gt_lookup_by_flow.get(flow_id)
+        scenario_id_to_use = (
+            gt_scenario.get("scenario_id")
+            if gt_scenario
+            else generate_scenario_id(flow_type=flow_id, username="user_123")
+        )
+        run_results: dict[str, Any] = {
+            "scenario_id": scenario_id_to_use,
+            "flow_type": flow_id,
+            "turns": None,
+        }
+
+        for attempt in range(max_onboarding_steps):
+            print("-" * 20)
+            logger.info(f"Onboarding Question Attempt: {attempt + 1}")
+
+            result = get_next_onboarding_question(user_context, chat_history)
+
+            if not result:
+                logger.info("Onboarding flow complete.")
+                break
+
+            contextualized_question = result["contextualized_question"]
+            question_number = result["question_number"]
+            chat_history.append(
+                ChatMessage.from_assistant(text=contextualized_question)
+            )
+
+            print("-" * 20)
+            print(f"Question #: {question_number}")
+
+            # Simulate User Response & Data Extraction
+
+            has_deflected = False
+            final_user_response = None
+            initial_predicted_intent = None
+            final_predicted_intent = None
+            current_prompt = contextualized_question
+
+            while True:
+                user_response, gt_turn = await _get_user_response(
+                    gt_lookup=gt_lookup_by_flow,
+                    flow_id=flow_id,
+                    contextualized_question=current_prompt,
+                    turn_identifier_key="question_number",
+                    turn_identifier_value=question_number,
+                    use_follow_up=has_deflected,
+                )
+
+                if user_response is None:
+                    break
+
+                print(f"User_response: {user_response}")
+
+                print(f"Use_response: {user_response}")
+                chat_history.append(ChatMessage.from_user(text=user_response))
+
+                # Classify user's intent and act accordingly
+                intent, intent_related_response = handle_user_message(
+                    contextualized_question, user_response
+                )
+                print(f"Predicted Intent: {intent}")
+
+                if not has_deflected:
+                    initial_predicted_intent = intent
+                else:
+                    final_predicted_intent = intent
+
+                if intent == "JOURNEY_RESPONSE":
+                    final_user_response = user_response
+                    if not has_deflected:
+                        final_predicted_intent = initial_predicted_intent
+                    break
+                else:
+                    if intent in ["HEALTH_QUESTION", "QUESTION_ABOUT_STUDY"]:
+                        print(f"Intent: {intent}")
+                        print(intent_related_response)
+                    elif intent in [
+                        "ASKING_TO_STOP_MESSAGES",
+                        "ASKING_TO_DELETE_DATA",
+                        "REPORTING_AIRTIME_NOT_RECEIVED",
+                    ]:
+                        print(f"Turn must be notified that user is {intent}")
+                    elif intent == "CHITCHAT":
+                        print(intent_related_response)
+                        print(
+                            (
+                                f"User is chitchatting and needs to still respond to "
+                                f"the previous question: {current_prompt}"
+                            )
+                        )
+
+                    # Set flag to fetch the follow_up_utterance on the next loop
+                    has_deflected = True
+                    if not gt_scenario:
+                        current_prompt = f"Thanks. To continue, please answer:\n> {contextualized_question}"
+
+            if final_user_response is None:
+                continue
+
+            previous_context = user_context.copy()
+            user_context = extract_onboarding_data_from_response(
+                final_user_response, user_context, chat_history
+            )
+
+            # Identify what changed in user_context
+            diff_keys = [
+                k for k in user_context if user_context[k] != previous_context.get(k)
+            ]
+
+            for updated_field in diff_keys:
+                # For each piece of extracted info, create a separate turn.
+                if (
+                    updated_field == "other"
+                    and isinstance(user_context, dict)
+                    and isinstance(previous_context, dict)
+                ):
+                    # Handle cases where multiple 'other' fields might change
+                    other_diff = {
+                        k: v
+                        for k, v in user_context["other"].items()
+                        if v != previous_context["other"].get(k)
+                    }
+                    for key, value in other_diff.items():
+                        logger.info(f"Creating turn for extracted field: {key}")
+                        onboarding_turns.append(
+                            {
+                                "question_name": key,
+                                "llm_utterance": contextualized_question,
+                                "user_utterance": gt_turn.get("user_utterance")
+                                if gt_turn
+                                else final_user_response,
+                                "follow_up_utterance": gt_turn.get(
+                                    "follow_up_utterance"
+                                )
+                                if gt_turn
+                                else None,
+                                "llm_initial_predicted_intent": initial_predicted_intent,
+                                "llm_final_predicted_intent": final_predicted_intent,
+                                "llm_extracted_user_response": value,
+                            }
+                        )
+                else:
+                    logger.info(f"Creating turn for extracted field: {updated_field}")
+                    onboarding_turns.append(
+                        {
+                            "question_name": updated_field,
+                            "llm_utterance": contextualized_question,
+                            "user_utterance": gt_turn.get("user_utterance")
+                            if gt_turn
+                            else final_user_response,
+                            "follow_up_utterance": gt_turn.get("follow_up_utterance")
+                            if gt_turn
+                            else None,
+                            "llm_initial_predicted_intent": initial_predicted_intent,
+                            "llm_final_predicted_intent": final_predicted_intent,
+                            "llm_extracted_user_response": user_context[updated_field],
+                        }
+                    )
+        run_results["turns"] = onboarding_turns
+        simulation_results.append(run_results)
+
+    # ** DMA Scenario **
+    print("")
+    sim_dma = "dma-pre-assessment" in gt_lookup_by_flow
+    if not gt_scenarios:
+        while True:
+            sim = input("Simulate DMA? (Y/N)\n> ")
+            if sim.lower() in ["y", "yes"]:
+                sim_dma = True
+                break
+            elif sim.lower() in ["n", "no"]:
+                break
+            else:
+                print("Please enter 'Y' or 'N'.")
+
+    if sim_dma:
+        logger.info("\n--- Simulating DMA ---")
+        flow_id = AssessmentType.dma_pre_assessment
+        user_context["goal"] = "Complete the assessment"
+        max_assessment_steps = 10  # Safety break
+        question_number = 1
+
+        async with AsyncSessionLocal() as session:
+            async with session.begin():
+                await session.execute(
+                    delete(AssessmentHistory).where(
+                        AssessmentHistory.user_id == user_id,
+                        AssessmentHistory.assessment_id == flow_id.value,
+                    )
+                )
+
+        # Simulate Assessment
+        gt_scenario = gt_lookup_by_flow.get(flow_id)
+        scenario_id_to_use = (
+            gt_scenario.get("scenario_id")
+            if gt_scenario
+            else generate_scenario_id(flow_type=flow_id.value, username="user_123")
+        )
+        run_results = {
+            "scenario_id": scenario_id_to_use,
+            "flow_type": flow_id.value,
+            "turns": [],
+        }
+        dma_turns = []
+
+        for _ in range(max_assessment_steps):
+            print("-" * 20)
+            logger.info(f"Assessment Step: Requesting question {question_number}")
+
+            result = await get_assessment_question(
+                user_id=user_id,
+                flow_id=flow_id,
+                question_number=question_number,
+                user_context=user_context,
+            )
+            if not result:
+                logger.info("Assessment flow complete.")
+                break
+            contextualized_question = result["contextualized_question"]
+            await save_assessment_question(
+                user_id=user_id,
+                assessment_type=flow_id,
+                question_number=question_number,
+                user_response=None,
+                question=contextualized_question,
+                score=None,
+            )
+
+            print(f"Question #: {question_number}")
+            print(f"Question: {contextualized_question}")
+
+            has_deflected = False
+            final_user_response = None
+            initial_predicted_intent = None
+            final_predicted_intent = None
+            current_prompt = contextualized_question
+
+            while True:
+                user_response, gt_turn = await _get_user_response(
+                    gt_lookup=gt_lookup_by_flow,
+                    flow_id=flow_id.value,
+                    contextualized_question=contextualized_question,
+                    turn_identifier_key="question_number",
+                    turn_identifier_value=question_number,
+                    use_follow_up=has_deflected,
+                )
+
+                if user_response is None:
+                    break
+
+                print(f"User_response: {user_response}")
+                intent, intent_related_response = handle_user_message(
+                    contextualized_question, user_response
+                )
+                print(f"Predicted Intent: {intent}")
+
+                if not has_deflected:
+                    initial_predicted_intent = intent
+                else:
+                    final_predicted_intent = intent
+
+                if intent == "JOURNEY_RESPONSE":
+                    final_user_response = user_response
+                    if not has_deflected:
+                        final_predicted_intent = initial_predicted_intent
+                    break
+                else:
+                    # If a question about the study or about health was asked, print the
+                    # response that would be sent to users
+                    if intent in ["HEALTH_QUESTION", "QUESTION_ABOUT_STUDY"]:
+                        print(intent_related_response)
+                    elif intent in [
+                        "ASKING_TO_STOP_MESSAGES",
+                        "ASKING_TO_DELETE_DATA",
+                        "REPORTING_AIRTIME_NOT_RECEIVED",
+                    ]:
+                        print(f"Turn must be notified that user is {intent}")
+                    elif intent == "CHITCHAT":
+                        print(intent_related_response)
+                        print(
+                            (
+                                f"User is chitchatting and needs to still respond to "
+                                f"the previous question: {contextualized_question}"
+                            )
+                        )
+
+                    # Set flag to fetch the follow_up_utterance on the next loop
+                    has_deflected = True
+                    if not gt_scenario:
+                        current_prompt = f"Thanks. To continue, please answer:\n> {contextualized_question}"
+
+            if final_user_response is None:
+                continue
+
+            result = validate_assessment_answer(
+                final_user_response, question_number, flow_id.value
+            )
+            if not result:
+                logger.warning(
+                    f"Response validation failed for question {question_number}."
+                )
+                continue
+
+            processed_user_response = result["processed_user_response"]
+            dma_turns.append(
+                {
+                    "question_number": question_number,
+                    "llm_utterance": contextualized_question,
+                    "user_utterance": gt_turn.get("user_utterance")
+                    if gt_turn
+                    else final_user_response,
+                    "follow_up_utterance": gt_turn.get("follow_up_utterance")
+                    if gt_turn
+                    else None,
+                    "llm_initial_predicted_intent": initial_predicted_intent,
+                    "llm_final_predicted_intent": final_predicted_intent,
+                    "llm_extracted_user_response": processed_user_response,
+                }
+            )
+            question_number = result["next_question_number"]
+            assessment_questions = load_and_validate_assessment_questions(
+                assessment_map_to_their_pre[flow_id.value]
+            )
+            if assessment_questions:
+                question_lookup = {q.question_number: q for q in assessment_questions}
+                score_result = _score_single_turn(
+                    Turn.model_validate(dma_turns[-1]),
+                    question_lookup,
+                )
+                await save_assessment_question(
+                    user_id=user_id,
+                    assessment_type=flow_id,
+                    question=None,
+                    question_number=dma_turns[-1]["question_number"],
+                    user_response=processed_user_response,
+                    score=score_result["score"],
+                )
+
+        await calculate_and_store_assessment_result(user_id, flow_id)
+
+        # Start of assessment-end messaging
+        next_message = "placeholder"
+        user_response = ""
+        previous_message: str = ""
+        async with AsyncSessionLocal() as session:
+            async with session.begin():
+                await session.execute(
+                    delete(AssessmentEndMessagingHistory).where(
+                        AssessmentEndMessagingHistory.user_id == user_id,
+                        AssessmentEndMessagingHistory.assessment_id == flow_id.value,
+                    )
+                )
+        while next_message:
+            assessment_result = await get_assessment_result(user_id, flow_id)
+            if not assessment_result:
+                logger.error(
+                    f"Overall assessment result for {flow_id.value} not found!"
+                )
+                break
+            score_category = assessment_result.category
+            if assessment_result.crossed_skip_threshold:
+                score_category = "skipped-many"
+            messaging_history = await get_assessment_end_messaging_history(
+                user_id=user_id, assessment_type=flow_id
+            )
+            flow_content = assessment_end_flow_map[flow_id.value]
+            task = ""
+            if not messaging_history:
+                previous_message_nr = 0
+                # previous_message_data: AssessmentEndItem = None
+                previous_message_valid_responses: list[str] | None = []
+            else:
+                previous_message_nr = messaging_history[-1].message_number
+                previous_message_data = [
+                    item
+                    for item in flow_content
+                    if item.message_nr == previous_message_nr
+                ][-1]
+            # If previous message number was 1, then content is based on score category
+            if previous_message_nr == 0:
+                pass
+            elif previous_message_nr == 1:
+                if isinstance(previous_message_data, AssessmentEndScoreBasedMessage):
+                    if score_category == "high":
+                        previous_message = (
+                            previous_message_data.high_score_content.content
+                        )
+                        previous_message_valid_responses = (
+                            previous_message_data.high_score_content.valid_responses
+                        )
+                    elif score_category == "medium":
+                        previous_message = (
+                            previous_message_data.medium_score_content.content
+                        )
+                        previous_message_valid_responses = (
+                            previous_message_data.medium_score_content.valid_responses
+                        )
+                    elif score_category == "low":
+                        previous_message = (
+                            previous_message_data.low_score_content.content
+                        )
+                        previous_message_valid_responses = (
+                            previous_message_data.low_score_content.valid_responses
+                        )
+                    else:
+                        previous_message = (
+                            previous_message_data.skipped_many_content.content
+                        )
+                        previous_message_valid_responses = (
+                            previous_message_data.skipped_many_content.valid_responses
+                        )
+                else:
+                    logger.error("Wrong content type.")
+                    break
+            # For previous message numbers 2/3, content is the same across score categories.
+            else:
+                if isinstance(previous_message_data, AssessmentEndSimpleMessage):
+                    previous_message = previous_message_data.content
+                    previous_message_valid_responses = (
+                        previous_message_data.valid_responses
+                    )
+                else:
+                    logger.error("Wrong content type.")
+                    break
+            if not previous_message_valid_responses and previous_message_nr != 0:
+                logger.error("Valid responses not found.")
+                break
+            if previous_message_nr > 0:
+                intent, intent_related_response = handle_user_message(
+                    previous_message, user_response
+                )
+            else:
+                intent, intent_related_response = "JOURNEY_RESPONSE", ""
+            next_message_nr = previous_message_nr + 1
+
+            # If the user responded to the previous question, we process their response and determine what needs to happen next
+            if intent == "JOURNEY_RESPONSE" and user_response:
+                # If the user responded to a question that demands a response
+                if (
+                    (
+                        flow_id.value == "dma-pre-assessment"
+                        and next_message_nr in [2, 3]
+                    )
+                    or (
+                        flow_id.value == "behaviour-pre-assessment"
+                        and next_message_nr == 2
+                    )
+                    or (
+                        flow_id.value == "knowledge-pre-assessment"
+                        and next_message_nr == 2
+                    )
+                    or (
+                        flow_id.value == "attitude-pre-assessment"
+                        and next_message_nr == 2
+                    )
+                ):
+                    if not previous_message_valid_responses:
+                        logger.error("Valid responses not found.")
+                        break
+                    result = validate_assessment_end_response(
+                        previous_message=previous_message,
+                        previous_message_nr=next_message_nr - 1,
+                        previous_message_valid_responses=previous_message_valid_responses,
+                        user_response=user_response,
+                    )
+                    if result["next_message_number"] == next_message_nr - 1:
+                        # validation failed, send previous message again
+                        next_message_data = previous_message_data
+                    else:
+                        processed_user_response = result["processed_user_response"]
+                        # If the user response was valid, save it to the existing AssessmentEndMessagingHistory record
+                        await save_assessment_end_message(
+                            user_response,
+                            flow_id,
+                            next_message_nr - 1,
+                            processed_user_response,
+                        )
+                        # validation succeeded, so determine next message to send
+                        if next_message_nr > len(flow_content):
+                            # end of journey reached
+                            break
+                        next_message_data = [
+                            item
+                            for item in flow_content
+                            if item.message_nr == next_message_nr
+                        ][-1]
+
+                        # Now determine the task that's associated with the response
+                        if flow_id.value == "dma-pre-assessment":
+                            if (
+                                previous_message_nr == 1
+                                and score_category == "skipped-many"
+                            ):
+                                if processed_user_response == "Yes":
+                                    task = "REMIND_ME_LATER"
+                            elif previous_message_nr == 2:
+                                task = "STORE_FEEDBACK"
+                        elif flow_id.value == "behaviour-pre-assessment":
+                            if (
+                                previous_message_nr == 1
+                                and processed_user_response == "Remind me tomorrow"
+                            ):
+                                task = "REMIND_ME_LATER"
+                        elif flow_id.value == "knowledge-pre-assessment":
+                            if (
+                                previous_message_nr == 1
+                                and processed_user_response == "Remind me tomorrow"
+                            ):
+                                task = "REMIND_ME_LATER"
+                        elif flow_id.value == "attitude-pre-assessment":
+                            if previous_message_nr == 1:
+                                if score_category == "skipped-many":
+                                    if processed_user_response == "Yes":
+                                        task = "REMIND_ME_LATER"
+                                else:
+                                    task = "STORE_FEEDBACK"
+                    if isinstance(next_message_data, AssessmentEndSimpleMessage):
+                        next_message = next_message_data.content
+                    else:
+                        logger.error("Wrong content type.")
+                        break
+                # Else the user responded to the last question, which doesn't require a response
+                else:
+                    # Here we return an empty message because the user responded by the journey ended
+                    next_message = ""
+
+            elif intent == "JOURNEY_RESPONSE":
+                # This triggers if the journey is initiating (i.e. the next message to be sent is the first)
+                next_message_data = [
+                    item for item in flow_content if item.message_nr == next_message_nr
+                ][-1]
+                if isinstance(next_message_data, AssessmentEndScoreBasedMessage):
+                    if score_category == "high":
+                        next_message = next_message_data.high_score_content.content
+                    elif score_category == "medium":
+                        next_message = next_message_data.medium_score_content.content
+                    elif score_category == "low":
+                        next_message = next_message_data.low_score_content.content
+                    else:
+                        next_message = next_message_data.skipped_many_content.content
+                else:
+                    logger.error("Wrong content type.")
+                    break
+            else:
+                # It doesn't seem like the user is responding to the journey, and neither is it their first question, so we ask them the previous question again.
+                next_message_data = [
+                    item
+                    for item in flow_content
+                    if isinstance(item, AssessmentEndSimpleMessage)
+                    and item.message_nr == previous_message_nr
+                ][-1]
+                next_message = next_message_data.content
+
+            # If a new question is being sent, save it in a new AssessmentEndMessagingHistory record
+            if next_message and next_message_nr == previous_message_nr + 1:
+                await save_assessment_end_message(user_id, flow_id, next_message_nr, "")
+            print(f"Task: {task}")
+            print(f"Question #: {next_message_nr}")
+            print(f"Question: {next_message}")
+            user_response, gt_turn = await _get_user_response(
+                gt_lookup={},
+                flow_id=flow_id.value,
+                contextualized_question=next_message,
+                turn_identifier_key="message_nr",
+                turn_identifier_value=next_message_nr,
+            )
+            if user_response is None:
+                break
+            print(f"User_response: {user_response}")
+        # End of assessment-end messaging
+
+        async with AsyncSessionLocal() as session:
+            async with session.begin():
+                await session.execute(
+                    delete(AssessmentHistory).where(
+                        AssessmentHistory.user_id == user_id,
+                        AssessmentHistory.assessment_id == flow_id.value,
+                    )
+                )
+        # And also the overall assessment result, if there is one:
+        assessment_result = await get_assessment_result(user_id, flow_id)
+        if assessment_result:
+            print("Assessment Result:")
+            print(assessment_result)
+            async with AsyncSessionLocal() as session:
+                async with session.begin():
+                    await session.execute(
+                        delete(AssessmentResultHistory).where(
+                            AssessmentResultHistory.user_id == user_id,
+                            AssessmentResultHistory.assessment_id == flow_id.value,
+                        )
+                    )
+
+        run_results["turns"] = dma_turns
+        simulation_results.append(run_results)
+
+    # ** KAB Scenario **
+    kab_flow_ids = [
+        AssessmentType.behaviour_pre_assessment,
+        AssessmentType.knowledge_pre_assessment,
+        AssessmentType.attitude_pre_assessment,
+    ]
+    kab_flows_in_gt = [flow for flow in kab_flow_ids if flow.value in gt_lookup_by_flow]
+    sim_kab = bool(kab_flows_in_gt)
+    if not gt_scenarios:
+        print("")
+        while True:
+            sim = input("Simulate KAB? (Y/N)\n> ")
+            if sim.lower() in ["y", "yes"]:
+                sim_kab = True
+                break
+            elif sim.lower() in ["n", "no"]:
+                break
+            else:
+                print("Please enter 'Y' or 'N'.")
+
+    if sim_kab:
+        flows_to_run = kab_flows_in_gt if gt_scenarios else kab_flow_ids
+
+        for flow_id in flows_to_run:
+            async with AsyncSessionLocal() as session:
+                async with session.begin():
+                    await session.execute(
+                        delete(AssessmentHistory).where(
+                            AssessmentHistory.user_id == user_id,
+                            AssessmentHistory.assessment_id == flow_id.value,
+                        )
+                    )
+
+        for flow_id in flows_to_run:
+            logger.info("\n--- Simulating KAB ---")
+            question_number = 1
+            user_context["goal"] = "Complete the assessment"
+            max_assessment_steps = 20  # Safety break
+
+            # Simulate Assessments
+            gt_scenario = gt_lookup_by_flow.get(flow_id)
+            scenario_id_to_use = (
+                gt_scenario.get("scenario_id")
+                if gt_scenario
+                else generate_scenario_id(flow_type=flow_id.value, username="user_123")
+            )
+            run_results = {
+                "scenario_id": scenario_id_to_use,
+                "flow_type": flow_id.value,
+                "turns": [],
+            }
+            kab_turns = []
+            print(f"FlowID: {flow_id}")
+
+            for _ in range(max_assessment_steps):
+                print("-" * 20)
+                logger.info(f"Assessment Step: Requesting question {question_number}")
+
+                result = await get_assessment_question(
+                    user_id=user_id,
+                    flow_id=flow_id,
+                    question_number=question_number,
+                    user_context=user_context,
+                )
+                if not result:
+                    logger.info("Assessment flow complete.")
+                    break
+                contextualized_question = result["contextualized_question"]
+                await save_assessment_question(
+                    user_id=user_id,
+                    assessment_type=flow_id,
+                    question_number=question_number,
+                    user_response=None,
+                    question=contextualized_question,
+                    score=None,
+                )
+
+                print("-" * 20)
+                print(f"Question #: {question_number}")
+                print(f"Question: {contextualized_question}")
+
+                has_deflected = False
+                final_user_response = None
+                initial_predicted_intent = None
+                final_predicted_intent = None
+                current_prompt = contextualized_question
+
+                while True:
+                    user_response, gt_turn = await _get_user_response(
+                        gt_lookup=gt_lookup_by_flow,
+                        flow_id=flow_id.value,
+                        contextualized_question=contextualized_question,
+                        turn_identifier_key="question_number",
+                        turn_identifier_value=question_number,
+                        use_follow_up=has_deflected,
+                    )
+                    if user_response is None:
+                        break
+                    print(f"User_response: {user_response}")
+                    intent, intent_related_response = handle_user_message(
+                        contextualized_question, user_response
+                    )
+                    print(f"Predicted Intent: {intent}")
+
+                    if not has_deflected:
+                        initial_predicted_intent = intent
+                    else:
+                        final_predicted_intent = intent
+
+                    if intent == "JOURNEY_RESPONSE":
+                        final_user_response = user_response
+                        if not has_deflected:
+                            final_predicted_intent = initial_predicted_intent
+                        break
+                    else:
+                        if intent in ["HEALTH_QUESTION", "QUESTION_ABOUT_STUDY"]:
+                            print(intent_related_response)
+                        elif intent in [
+                            "ASKING_TO_STOP_MESSAGES",
+                            "ASKING_TO_DELETE_DATA",
+                            "REPORTING_AIRTIME_NOT_RECEIVED",
+                        ]:
+                            print(f"Turn must be notified that user is {intent}")
+                        elif intent == "CHITCHAT":
+                            print(intent_related_response)
+                            print(
+                                (
+                                    f"User is chitchatting and needs to still respond to "
+                                    f"the previous question: {contextualized_question}"
+                                )
+                            )
+
+                        has_deflected = True
+                        if not gt_scenario:
+                            current_prompt = f"Thanks. To continue, please answer:\n> {contextualized_question}"
+
+                if final_user_response is None:
+                    continue
+
+                result = validate_assessment_answer(
+                    final_user_response, question_number, flow_id.value
+                )
+                if not result:
+                    logger.warning(
+                        f"Response validation failed for question {question_number}."
+                    )
+                    continue
+                processed_user_response = result["processed_user_response"]
+                kab_turns.append(
+                    {
+                        "question_number": question_number,
+                        "llm_utterance": contextualized_question,
+                        "user_utterance": gt_turn.get("user_utterance")
+                        if gt_turn
+                        else final_user_response,
+                        "follow_up_utterance": gt_turn.get("follow_up_utterance")
+                        if gt_turn
+                        else None,
+                        "llm_initial_predicted_intent": initial_predicted_intent,
+                        "llm_final_predicted_intent": final_predicted_intent,
+                        "llm_extracted_user_response": processed_user_response,
+                    }
+                )
+                question_number = result["next_question_number"]
+                assessment_questions = load_and_validate_assessment_questions(
+                    assessment_map_to_their_pre[flow_id.value]
+                )
+                if assessment_questions:
+                    question_lookup = {
+                        q.question_number: q for q in assessment_questions
+                    }
+                    score_result = _score_single_turn(
+                        Turn.model_validate(kab_turns[-1]),
+                        question_lookup,
+                    )
+                    await save_assessment_question(
+                        user_id=user_id,
+                        assessment_type=flow_id,
+                        question=None,
+                        question_number=kab_turns[-1]["question_number"],
+                        user_response=processed_user_response,
+                        score=score_result["score"],
+                    )
+
+            await calculate_and_store_assessment_result(user_id, flow_id)
+
+            # Start of assessment-end messaging
+            next_message = "placeholder"
+            user_response = ""
+            async with AsyncSessionLocal() as session:
+                async with session.begin():
+                    await session.execute(
+                        delete(AssessmentEndMessagingHistory).where(
+                            AssessmentEndMessagingHistory.user_id == user_id,
+                            AssessmentEndMessagingHistory.assessment_id
+                            == flow_id.value,
+                        )
+                    )
+            while next_message:
+                assessment_result = await get_assessment_result(user_id, flow_id)
+                if not assessment_result:
+                    logger.error(
+                        f"Overall assessment result for {flow_id.value} not found!"
+                    )
+                    break
+                score_category = assessment_result.category
+                if assessment_result.crossed_skip_threshold:
+                    score_category = "skipped-many"
+                messaging_history = await get_assessment_end_messaging_history(
+                    user_id=user_id, assessment_type=flow_id
+                )
+                flow_content = assessment_end_flow_map[flow_id.value]
+                task = ""
+                if not messaging_history:
+                    previous_message_nr = 0
+                    # previous_message_data = []
+                    previous_message_valid_responses = []
+                else:
+                    previous_message_nr = messaging_history[-1].message_number
+                    previous_message_data = [
+                        item
+                        for item in flow_content
+                        if item.message_nr == previous_message_nr
+                    ][-1]
+                # If previous message number was 1, then content is based on score category
+                if previous_message_nr == 0:
+                    pass
+                elif previous_message_nr == 1:
+                    if isinstance(
+                        previous_message_data, AssessmentEndScoreBasedMessage
+                    ):
+                        if score_category == "high":
+                            previous_message = (
+                                previous_message_data.high_score_content.content
+                            )
+                            previous_message_valid_responses = (
+                                previous_message_data.high_score_content.valid_responses
+                            )
+                        elif score_category == "medium":
+                            previous_message = (
+                                previous_message_data.medium_score_content.content
+                            )
+                            previous_message_valid_responses = previous_message_data.medium_score_content.valid_responses
+                        elif score_category == "low":
+                            previous_message = (
+                                previous_message_data.low_score_content.content
+                            )
+                            previous_message_valid_responses = (
+                                previous_message_data.low_score_content.valid_responses
+                            )
+                        else:
+                            previous_message = (
+                                previous_message_data.skipped_many_content.content
+                            )
+                            previous_message_valid_responses = previous_message_data.skipped_many_content.valid_responses
+                    else:
+                        logger.error("Wrong content type.")
+                        break
+                # For previous message numbers 2/3, content is the same across score categories.
+                else:
+                    if isinstance(previous_message_data, AssessmentEndSimpleMessage):
+                        previous_message = previous_message_data.content
+                        previous_message_valid_responses = (
+                            previous_message_data.valid_responses
+                        )
+                    else:
+                        logger.error("Wrong content type.")
+                        break
+
+                if not previous_message_valid_responses and previous_message_nr != 0:
+                    logger.error("Valid responses not found.")
+                    break
+                if previous_message_nr > 0:
+                    intent, intent_related_response = handle_user_message(
+                        previous_message, user_response
+                    )
+                else:
+                    intent, intent_related_response = "JOURNEY_RESPONSE", ""
+                next_message_nr = previous_message_nr + 1
+
+                # If the user responded to the previous question, we process their response and determine what needs to happen next
+                if intent == "JOURNEY_RESPONSE" and user_response:
+                    # If the user responded to a question that demands a response
+                    if (
+                        (
+                            flow_id.value == "dma-pre-assessment"
+                            and next_message_nr in [2, 3]
+                        )
+                        or (
+                            flow_id.value == "behaviour-pre-assessment"
+                            and next_message_nr == 2
+                        )
+                        or (
+                            flow_id.value == "knowledge-pre-assessment"
+                            and next_message_nr == 2
+                        )
+                        or (
+                            flow_id.value == "attitude-pre-assessment"
+                            and next_message_nr == 2
+                        )
+                    ):
+                        assert previous_message_valid_responses is not None, (
+                            "Valid responses not found!"
+                        )
+                        result = validate_assessment_end_response(
+                            previous_message=previous_message,
+                            previous_message_nr=next_message_nr - 1,
+                            previous_message_valid_responses=previous_message_valid_responses,
+                            user_response=user_response,
+                        )
+                        if result["next_message_number"] == next_message_nr - 1:
+                            # validation failed, send previous message again
+                            next_message_data = previous_message_data
+                        else:
+                            processed_user_response = result["processed_user_response"]
+                            # If the user response was valid, save it to the existing AssessmentEndMessagingHistory record
+                            await save_assessment_end_message(
+                                user_response,
+                                flow_id,
+                                next_message_nr - 1,
+                                processed_user_response,
+                            )
+                            # validation succeeded, so determine next message to send
+                            if next_message_nr > len(flow_content):
+                                # end of journey reached
+                                break
+                            next_message_data = [
+                                item
+                                for item in flow_content
+                                if item.message_nr == next_message_nr
+                            ][-1]
+
+                            # Now determine the task that's associated with the response
+                            if flow_id.value == "dma-pre-assessment":
+                                if (
+                                    previous_message_nr == 1
+                                    and score_category == "skipped-many"
+                                ):
+                                    if processed_user_response == "Yes":
+                                        task = "REMIND_ME_LATER"
+                                elif previous_message_nr == 2:
+                                    task = "STORE_FEEDBACK"
+                            elif flow_id.value == "behaviour-pre-assessment":
+                                if (
+                                    previous_message_nr == 1
+                                    and processed_user_response == "Remind me tomorrow"
+                                ):
+                                    task = "REMIND_ME_LATER"
+                            elif flow_id.value == "knowledge-pre-assessment":
+                                if (
+                                    previous_message_nr == 1
+                                    and processed_user_response == "Remind me tomorrow"
+                                ):
+                                    task = "REMIND_ME_LATER"
+                            elif flow_id.value == "attitude-pre-assessment":
+                                if previous_message_nr == 1:
+                                    if score_category == "skipped-many":
+                                        if processed_user_response == "Yes":
+                                            task = "REMIND_ME_LATER"
+                                    else:
+                                        task = "STORE_FEEDBACK"
+                        if isinstance(next_message_data, AssessmentEndSimpleMessage):
+                            next_message = next_message_data.content
+                        else:
+                            logger.error("Wrong content type.")
+                            break
+                    # Else the user responded to the last question, which doesn't require a response
+                    else:
+                        # Here we return an empty message because the user responded by the journey ended
+                        next_message = ""
+
+                elif intent == "JOURNEY_RESPONSE":
+                    # This triggers if the journey is initiating (i.e. the next message to be sent is the first)
+                    next_message_data = [
+                        item
+                        for item in flow_content
+                        if item.message_nr == next_message_nr
+                    ][-1]
+                    if isinstance(next_message_data, AssessmentEndScoreBasedMessage):
+                        if score_category == "high":
+                            next_message = next_message_data.high_score_content.content
+                        elif score_category == "medium":
+                            next_message = (
+                                next_message_data.medium_score_content.content
+                            )
+                        elif score_category == "low":
+                            next_message = next_message_data.low_score_content.content
+                        else:
+                            next_message = (
+                                next_message_data.skipped_many_content.content
+                            )
+                    else:
+                        logger.error("Wrong content type")
+                        break
+                else:
+                    # It doesn't seem like the user is responding to the journey, and neither is it their first question, so we ask them the previous question again.
+                    next_message_data = [
+                        item
+                        for item in flow_content
+                        if isinstance(item, AssessmentEndSimpleMessage)
+                        and item.message_nr == previous_message_nr
+                    ][-1]
+                    next_message = next_message_data.content
+
+                # If a new question is being sent, save it in a new AssessmentEndMessagingHistory record
+                if next_message and next_message_nr == previous_message_nr + 1:
+                    await save_assessment_end_message(
+                        user_id, flow_id, next_message_nr, ""
+                    )
+                print(f"Task: {task}")
+                print(f"Question #: {next_message_nr}")
+                print(f"Question: {next_message}")
+                user_response, gt_turn = await _get_user_response(
+                    gt_lookup={},
+                    flow_id=flow_id.value,
+                    contextualized_question=next_message,
+                    turn_identifier_key="message_nr",
+                    turn_identifier_value=next_message_nr,
+                )
+                if user_response is None:
+                    break
+                print(f"User_response: {user_response}")
+            # End of assessment-end messaging
+
+            async with AsyncSessionLocal() as session:
+                async with session.begin():
+                    await session.execute(
+                        delete(AssessmentHistory).where(
+                            AssessmentHistory.user_id == user_id,
+                            AssessmentHistory.assessment_id == flow_id.value,
+                        )
+                    )
+            # And also the overall assessment result, if there is one:
+            assessment_result = await get_assessment_result(user_id, flow_id)
+            if assessment_result:
+                async with AsyncSessionLocal() as session:
+                    async with session.begin():
+                        await session.execute(
+                            delete(AssessmentResultHistory).where(
+                                AssessmentResultHistory.user_id == user_id,
+                                AssessmentResultHistory.assessment_id == flow_id.value,
+                            )
+                        )
+
+            run_results["turns"] = kab_turns
+            simulation_results.append(run_results)
+
+    # ** ANC Survey Scenario **
+    sim_anc_survey = "anc-survey" in gt_lookup_by_flow
+    if not gt_scenarios:
+        print("")
+        while True:
+            sim = input("Simulate ANC Survey? (Y/N)\n> ")
+            if sim.lower() in ["y", "yes"]:
+                sim_anc_survey = True
+                break
+            elif sim.lower() in ["n", "no"]:
+                break
+            else:
+                print("Please enter 'Y' or 'N'.")
+
+    if sim_anc_survey:
+        logger.info("\n--- Simulating ANC Survey ---")
+        async with AsyncSessionLocal() as session:
+            async with session.begin():
+                await session.execute(
+                    delete(ChatHistory).where(
+                        ChatHistory.user_id == user_id,
+                    )
+                )
+        chat_history.append(ChatMessage.from_system(text=SERVICE_PERSONA_TEXT))
+        anc_user_context = {
+            "age": user_context.get("age"),
+            "gender": user_context.get("gender"),
+            "goal": "Complete the ANC survey",
+        }
+        survey_complete = False
+        max_survey_steps = 25  # Safety break
+
+        # Simulate ANC Survey
+        flow_id = "anc-survey"
+        gt_scenario = gt_lookup_by_flow.get(flow_id)
+        scenario_id_to_use = (
+            gt_scenario.get("scenario_id")
+            if gt_scenario
+            else generate_scenario_id(flow_type=flow_id, username="user_123")
+        )
+        run_results = {
+            "scenario_id": scenario_id_to_use,
+            "flow_type": flow_id,
+            "turns": [],
+        }
+        anc_survey_turns = []
+        for _ in range(max_survey_steps):
+            if survey_complete:
+                logger.info("Survey flow complete.")
+                break
+
+            print("-" * 20)
+            logger.info("ANC Survey Step: Requesting next question...")
+
+            result = await get_anc_survey_question(
+                user_id=user_id, user_context=anc_user_context
+            )
+
+            if not result or not result.get("contextualized_question"):
+                logger.info("Could not get next survey question. Ending flow.")
+                break
+
+            contextualized_question = result["contextualized_question"]
+            question_identifier = result["question_identifier"]
+            survey_complete = result.get("is_final_step", False)
+
+            print("-" * 20)
+            print(f"Question title: {question_identifier}")
+            print(f"Question: {contextualized_question}")
+
+            has_deflected = False
+            final_user_response = None
+            initial_predicted_intent = None
+            final_predicted_intent = None
+            current_prompt = contextualized_question
+
+            while True:
+                user_response, gt_turn = await _get_user_response(
+                    gt_lookup=gt_lookup_by_flow,
+                    flow_id=flow_id,
+                    contextualized_question=contextualized_question,
+                    turn_identifier_key="question_name",
+                    turn_identifier_value=question_identifier,
+                    use_follow_up=has_deflected,
+                )
+                if user_response is None:
+                    break
+
+                print(f"Use_response: {user_response}")
+                chat_history.append(ChatMessage.from_user(text=user_response))
+                intent, intent_related_response = handle_user_message(
+                    contextualized_question, user_response
+                )
+                print(f"Predicted Intent: {intent}")
+
+                if not has_deflected:
+                    initial_predicted_intent = intent
+                else:
+                    final_predicted_intent = intent
+
+                if intent == "JOURNEY_RESPONSE":
+                    final_user_response = user_response
+                    if not has_deflected:
+                        final_predicted_intent = initial_predicted_intent
+                        user_context[question_identifier] = final_user_response
+                    break
+                else:
+                    if intent in ["HEALTH_QUESTION", "QUESTION_ABOUT_STUDY"]:
+                        print(intent_related_response)
+                    elif intent in [
+                        "ASKING_TO_STOP_MESSAGES",
+                        "ASKING_TO_DELETE_DATA",
+                        "REPORTING_AIRTIME_NOT_RECEIVED",
+                    ]:
+                        print(f"Turn must be notified that user is {intent}")
+                    elif intent == "CHITCHAT":
+                        print(intent_related_response)
+                        print(
+                            (
+                                f"User is chitchatting and needs to still respond to "
+                                f"the previous question: {contextualized_question}"
+                            )
+                        )
+
+                    has_deflected = True
+                    if not gt_scenario:
+                        current_prompt = f"Thanks. To continue, please answer:\n> {contextualized_question}"
+
+            if final_user_response is None:
+                continue
+
+            # intent must be JOURNEY_RESPONSE. Perform data extraction to add it and the preceding question to the chat history.
+            previous_chat_message = ChatMessage.from_assistant(
+                text=contextualized_question,
+                meta={"step_title": question_identifier},
+            )
+
+            previous_context = anc_user_context.copy()
+            anc_user_context = extract_anc_data_from_response(
+                final_user_response,
+                anc_user_context,
+                question_identifier,
+                contextualized_question,
+            )
+            # Identify what changed in user_context
+            diff_keys = [
+                k
+                for k in anc_user_context
+                if anc_user_context[k] != previous_context.get(k)
+            ]
+            if diff_keys:
+                chat_history.append(previous_chat_message)
+                for updated_field in diff_keys:
+                    logger.info(f"Creating turn for extracted field: {updated_field}")
+                    anc_survey_turns.append(
+                        {
+                            "question_name": question_identifier,
+                            "llm_utterance": contextualized_question,
+                            "user_utterance": gt_turn.get("user_utterance")
+                            if gt_turn
+                            else final_user_response,
+                            "follow_up_utterance": final_user_response,
+                            "llm_initial_predicted_intent": initial_predicted_intent,
+                            "llm_final_predicted_intent": final_predicted_intent,
+                            "llm_extracted_user_response": anc_user_context[
+                                updated_field
+                            ],
+                        }
+                    )
+                # There is only expected to be one updated field:
+                chat_history.append(
+                    ChatMessage.from_user(text=anc_user_context[updated_field])
+                )
+                # Save the updated chat_history to the db
+                await save_chat_history(user_id, chat_history, HistoryType.anc)
+            else:
+                logger.info(
+                    "No valid data extracted... Trying again in the next simulation loop."
+                )
+        run_results["turns"] = anc_survey_turns
+        simulation_results.append(run_results)
+
+    # --- End of Simulation ---
+
+    logger.info("--- Simulation Complete ---")
+    return simulation_results
+
+
+def _process_run(run: AssessmentRun) -> dict:
+    """
+    Processes a single validated simulation run. It scores the run if applicable,
+    otherwise returns the raw data.
+    """
+    # Guard Clause: If the run is not scorable, return its data immediately.
+    if run.flow_type not in SCORABLE_ASSESSMENTS:
+        logging.info(f"Appending non-scorable flow to report: {run.flow_type}")
+        return run.model_dump()
+
+    logging.info(f"Processing scorable assessment: {run.flow_type}")
+
+    assessment_questions = load_and_validate_assessment_questions(run.flow_type)
+
+    print(f"ASSESSMENT Q: {assessment_questions}")
+    if not assessment_questions:
+        logging.warning(
+            f"Could not load/validate questions for '{run.flow_type}'. Appending raw run data."
+        )
+        print(
+            f"Could not load/validate questions for '{run.flow_type}'. Appending raw run data."
+        )
+        return run.model_dump()
+
+    scored_data = score_assessment_from_simulation(
+        [run], run.flow_type, assessment_questions
+    )
+    print(f"ASSESSMENT Q: {assessment_questions}")
+
+    if scored_data:
+        return {
+            "scenario_id": run.scenario_id,
+            "flow_type": run.flow_type,
+            **scored_data,
+        }
+
+    return run.model_dump()
+
+
+async def async_main(
+    GT_FILE_PATH=GT_FILE_PATH,
+    is_automated=False,
+    save_simulation=False,
+    RESULT_FILE_PATH=None,
+) -> Path | None:
+    """
+    Runs the interactive simulation, orchestrates scoring on the in-memory
+    results, and saves the final augmented report.
+    """
+    logging.info("Initializing database...")
+    await init_db()
+    logging.info("Database initialized.")
+    logging.info("Starting interactive simulation...")
+
+    # 1. Run the simulation to get the raw output directly in memory.
+    if is_automated:
+        logging.info("Starting simulation in AUTOMATED mode...")
+        gt_data = read_json(GT_FILE_PATH)
+        gt_scenarios_from_json: list | None = gt_data.get("scenarios")
+
+        gt_scenarios = []
+        if gt_scenarios_from_json:
+            gt_scenarios = [s for s in gt_scenarios_from_json if s.get("enabled", True)]
+            # l_ = [s.get("selected_for_evaluation", True) for s in gt_scenarios_from_json]
+
+        if not gt_scenarios:
+            logging.critical(
+                f"Failed to load ground truth file from {GT_FILE_PATH}. Exiting."
+            )
+            return None
+        raw_simulation_output = await run_simulation(gt_scenarios=gt_scenarios)
+    else:
+        logging.info("Starting simulation in INTERACTIVE mode...")
+        raw_simulation_output = await run_simulation(gt_scenarios=None)
+
+    print("_________ COMPLETED SIMULATION__________")
+
+    # 2. Validate the IN-MEMORY raw output directly using Pydantic.
+    try:
+        simulation_output = [
+            AssessmentRun.model_validate(run) for run in raw_simulation_output
+        ]
+        logging.info("Simulation output validated successfully.")
+    except ValidationError as e:
+        logging.critical(f"Simulation produced invalid output data:\n{e}")
+        return None
+
+    # 3. Load the doc stores which contain the assessment questions and rules.
+    doc_store_dma = load_json_and_validate(DOC_STORE_DMA_PATH, dict)
+    doc_store_kab = load_json_and_validate(DOC_STORE_KAB_PATH, dict)
+
+    if doc_store_dma is None or doc_store_kab is None:
+        logging.critical(
+            "Could not load one or more required doc store files. Exiting."
+        )
+        return None
+
+    # 4. Process each validated simulation run using the helper function.
+    final_augmented_output = [_process_run(run) for run in simulation_output]
+
+    # 5. Save the final, augmented report.
+    if save_simulation and final_augmented_output:
+        # TODO: This section will be replaced with a database write operation.
+        # For now, it saves the output to a local JSON file for inspection.
+        file_extention = datetime.now().strftime("%y%m%d-%H%M")
+        SIMULATION_FILE_PATH = (
+            OUTPUT_PATH / f"simulation_run_results_{file_extention}.json"
+            if RESULT_FILE_PATH is None
+            else RESULT_FILE_PATH
+        )
+
+        save_json_file(
+            final_augmented_output,
+            SIMULATION_FILE_PATH,
+        )
+        logging.info(
+            f"Processing complete. Final output generated and save to {SIMULATION_FILE_PATH}"
+        )
+        return SIMULATION_FILE_PATH
+    return None
+
+
+def main() -> None:
+    """The synchronous entry point for the script."""
+    try:
+        asyncio.run(async_main())
+    except KeyboardInterrupt:
+        print("\nSimulation cancelled by user.")
+
+
+if __name__ == "__main__":
+    main()