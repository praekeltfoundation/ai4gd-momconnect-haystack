--- conflicted
+++ resolved
@@ -1,1066 +1,924 @@
-import asyncio
-import logging
-from datetime import datetime
-from os import environ
-from pathlib import Path
-from typing import Any
-
-from dotenv import load_dotenv
-from haystack.dataclasses import ChatMessage
-from pydantic import ValidationError
-from sqlalchemy import delete
-
-from ai4gd_momconnect_haystack.sqlalchemy_models import PreAssessmentQuestionHistory
-
-from . import tasks
-from .database import AsyncSessionLocal, init_db
-from .pydantic_models import AssessmentRun
-from .utilities import (
-    AssessmentType,
-    generate_scenario_id,
-    get_pre_assessment_history,
-    load_json_and_validate,
-    save_json_file,
-<<<<<<< HEAD
-    read_json,
-=======
-    save_pre_assessment_question,
->>>>>>> a2991373
-)
-
-load_dotenv()
-
-log_level = environ.get("LOGLEVEL", "WARNING").upper()
-numeric_level = getattr(logging, log_level, logging.WARNING)
-
-logging.basicConfig(
-    level=numeric_level, format="%(asctime)s - %(levelname)s - %(message)s"
-)
-logger = logging.getLogger(__name__)
-
-# TODO: Add confirmation outputs telling the user what we understood their response to be, before sending them a next message.
-
-# Define fixed file paths for the Docker environment
-DATA_PATH = Path("src/ai4gd_momconnect_haystack/")
-
-DOC_STORE_DMA_PATH = DATA_PATH / "static_content" / "dma.json"
-DOC_STORE_KAB_PATH = DATA_PATH / "static_content" / "kab.json"
-OUTPUT_PATH = DATA_PATH / "run_output"
-<<<<<<< HEAD
-GT_FILE_PATH = DATA_PATH / "evaluation" / "data" / "ground_truth.json"
-=======
-SERVICE_PERSONA_PATH = DATA_PATH / "static_content" / "service_persona.json"
-
-SERVICE_PERSONA = load_json_and_validate(SERVICE_PERSONA_PATH, dict)
->>>>>>> a2991373
-
-# Define which assessments from the doc stores are scorable
-SCORABLE_ASSESSMENTS = {
-    "dma-assessment",
-    "behaviour-pre-assessment",
-    "knowledge-assessment",
-    "attitude-assessment",
-    # "behaviour-pre-assessment"
-}
-
-# TODO: Align simulation prompts with doc_store for valid responses.
-# The prompts used to generate the simulation run (e.g., in contextualization tasks)
-# provide response options like "Not at all confident", "A little confident", etc.
-# However, the doc_store (e.g., dma.json) expects "I strongly disagree", "I agree", etc.
-# for scoring. These must be aligned to ensure correct data extraction and scoring.
-
-
-<<<<<<< HEAD
-def _get_user_response(
-    gt_lookup: dict[str, dict],
-    flow_id: str,
-    contextualized_question: str,
-    turn_identifier_key: str,
-    turn_identifier_value: Any,
-) -> str | None:
-    """
-    Gets a user's response, either from ground truth data or from stdin.
-    Returns the user's response as a string, or None if a GT turn is not found.
-    """
-    if gt_lookup:
-        scenario = gt_lookup.get(flow_id, {})
-        turns = scenario.get("turns", [])
-        gt_turn = next(
-            (
-                turn
-                for turn in turns
-                if turn.get(turn_identifier_key) == turn_identifier_value
-            ),
-            None,
-        )
-        if gt_turn:
-            user_response = str(gt_turn.get("user_utterance", ""))
-            logger.info(
-                f"AUTO-RESPONSE for {turn_identifier_key} "
-                f"#{turn_identifier_value}: {user_response}"
-            )
-            return user_response
-        else:
-            logger.warning(
-                f"Could not find a GT turn for {flow_id} with "
-                f"{turn_identifier_key}: {turn_identifier_value}. Ending flow."
-            )
-            return None
-    else:
-        return input(contextualized_question + "\n> ")
-
-
-def run_simulation(gt_scenarios: list[dict[str, Any]] | None = None):
-=======
-async def run_simulation():
->>>>>>> a2991373
-    """
-    Runs a simulation of the onboarding and assessment process using the pipelines.
-    """
-    logger.info("--- Starting Haystack POC Simulation ---")
-    simulation_results = []
-
-    # --- NEW: Pre-process GT data for easy lookup ---
-    gt_lookup_by_flow = {}
-    if gt_scenarios:
-        logger.info("Running in AUTOMATED mode.")
-        for scenario in gt_scenarios:
-            flow_type = scenario.get("flow_type")
-            if flow_type:
-                gt_lookup_by_flow[flow_type] = scenario
-    else:
-        logger.info("Running in INTERACTIVE mode.")
-    # --- END NEW ---
-
-    # --- Simulation ---
-    # ** Onboarding Scenario **
-    logger.info("\n--- Simulating Onboarding ---")
-<<<<<<< HEAD
-    user_context: dict[str, Any] = {  # Simulation data collected progressively
-=======
-    user_id = "TestUser"
-    user_context = {  # Simulation data collected progressively
->>>>>>> a2991373
-        "age": "33",
-        "gender": "female",
-        "goal": "Complete the onboarding process",
-        "province": None,
-        "area_type": None,
-        "relationship_status": None,
-        "education_level": None,
-        "hunger_days": None,
-        "num_children": None,
-        "phone_ownership": None,
-        "other": {},
-    }
-    max_onboarding_steps = 10  # Safety break
-    chat_history: list[str] = []
-    onboarding_turns = []
-<<<<<<< HEAD
-=======
-    dma_assessment_turns = []
-    kab_k_assessment_turns = []
-    kab_a_assessment_turns = []
-    kab_b_assessment_turns = []
-    anc_survey_turns = []
->>>>>>> a2991373
-
-    sim_onboarding = "onboarding" in gt_lookup_by_flow
-    sim_dma = False
-    sim_kab = False
-    sim_anc_survey = False
-
-    if not gt_scenarios:
-        while True:
-            sim = input("Simulate Onboarding? (Y/N)\n> ")
-            if sim.lower() in ["y", "yes"]:
-                sim_onboarding = True
-                break
-            elif sim.lower() in ["n", "no"]:
-                break
-            else:
-                print("Please enter 'Y' or 'N'.")
-
-    if sim_onboarding:
-        chat_history.append(ChatMessage.from_system(text=SERVICE_PERSONA))
-        # Simulate Onboarding
-        flow_id = "onboarding"
-        gt_scenario = gt_lookup_by_flow.get(flow_id)
-        scenario_id_to_use = (
-            gt_scenario.get("scenario_id")
-            if gt_scenario
-            else generate_scenario_id(flow_type=flow_id, username="user_123")
-        )
-        run_results: dict[str, Any] = {
-            "scenario_id": scenario_id_to_use,
-            "flow_type": flow_id,
-            "turns": None,
-        }
-
-        for attempt in range(max_onboarding_steps):
-            print("-" * 20)
-            logger.info(f"Onboarding Question Attempt: {attempt + 1}")
-
-            result = tasks.get_next_onboarding_question(user_context, chat_history)
-
-            if not result:
-                logger.info("Onboarding flow complete.")
-                break
-            chat_history.append(
-                ChatMessage.from_assistant(text=contextualized_question)
-            )
-
-            contextualized_question = result["contextualized_question"]
-            question_number = result["question_number"]
-
-            # Simulate User Response & Data Extraction
-            # Keep getting a user response until it is one that continues the journey:
-            intent = None
-            while intent != "JOURNEY_RESPONSE":
-<<<<<<< HEAD
-                chat_history.append(
-                    "System to User: " + contextualized_question + "\n> "
-                )
-                ### MODIFIED: Get user_response from GT data or input() ###
-                print(f"Question #: {question_number}")
-                print(f"Question: {contextualized_question}")
-                user_response = _get_user_response(
-                    gt_lookup=gt_lookup_by_flow,
-                    flow_id=flow_id,
-                    contextualized_question=contextualized_question,
-                    turn_identifier_key="question_number",
-                    turn_identifier_value=question_number,
-                )
-                print
-                if user_response is None:
-                    break
-                ### END MODIFIED ###
-                print(f"Use_response: {user_response}")
-                chat_history.append("User to System: " + user_response + "\n> ")
-=======
-                user_response = input(contextualized_question + "\n> ")
-                chat_history.append(ChatMessage.from_user(text=user_response))
->>>>>>> a2991373
-
-                # Classify user's intent and act accordingly
-                intent, intent_related_response = tasks.handle_user_message(
-                    contextualized_question, user_response
-                )
-                # If a question about the study or about health was asked, print the
-                # response that would be sent to users
-                if intent in ["HEALTH_QUESTION", "QUESTION_ABOUT_STUDY"]:
-                    print(intent_related_response)
-                elif intent in [
-                    "ASKING_TO_STOP_MESSAGES",
-                    "ASKING_TO_DELETE_DATA",
-                    "REPORTING_AIRTIME_NOT_RECEIVED",
-                ]:
-                    print(f"Turn must be notified that user is {intent}")
-                elif intent == "CHITCHAT":
-                    print(intent_related_response)
-                    print(
-                        (
-                            f"User is chitchatting and needs to still respond to "
-                            f"the previous question: {contextualized_question}"
-                        )
-                    )
-                else:
-                    # intent must be JOURNEY_RESPONSE
-                    pass
-<<<<<<< HEAD
-            if user_response is None:
-                break
-            chat_history.append("User to System: " + user_response + "\n> ")
-=======
->>>>>>> a2991373
-
-            ### Endpoint 2: Turn can call to get extracted data from a user response.
-            previous_context = user_context.copy()
-            user_context = tasks.extract_onboarding_data_from_response(
-                user_response, user_context, chat_history
-            )
-
-            # Identify what changed in user_context
-            diff_keys = [
-                k for k in user_context if user_context[k] != previous_context.get(k)
-            ]
-
-            for updated_field in diff_keys:
-                # For each piece of extracted info, create a separate turn.
-                if (
-                    updated_field == "other"
-                    and isinstance(user_context, dict)
-                    and isinstance(previous_context, dict)
-                ):
-                    # Handle cases where multiple 'other' fields might change
-                    other_diff = {
-                        k: v
-                        for k, v in user_context["other"].items()
-                        if v != previous_context["other"].get(k)
-                    }
-                    for key, value in other_diff.items():
-                        logger.info(f"Creating turn for extracted field: {key}")
-                        onboarding_turns.append(
-                            {
-                                "question_name": key,
-                                "llm_utterance": contextualized_question,
-                                "user_utterance": user_response,
-                                "llm_extracted_user_response": value,
-                            }
-                        )
-                else:
-                    logger.info(f"Creating turn for extracted field: {updated_field}")
-                    onboarding_turns.append(
-                        {
-                            "question_name": updated_field,
-                            "llm_utterance": contextualized_question,
-                            "user_utterance": user_response,
-                            "llm_extracted_user_response": user_context[updated_field],
-                        }
-                    )
-<<<<<<< HEAD
-        run_results["turns"] = onboarding_turns
-        simulation_results.append(run_results)
-
-    # ** DMA Scenario **
-    print("")
-    sim_dma = "dma-assessment" in gt_lookup_by_flow
-    if not gt_scenarios:
-        while True:
-            sim = input("Simulate DMA? (Y/N)\n> ")
-            if sim.lower() in ["y", "yes"]:
-                sim_dma = True
-                break
-            elif sim.lower() in ["n", "no"]:
-                break
-            else:
-                print("Please enter 'Y' or 'N'.")
-=======
-        logger.info("Onboarding Chat History:")
-        for msg in chat_history:
-            logger.info(f"{msg.role.value}:\n{msg.text}")
-        chat_history = []
-
-    # ** DMA Scenario **
-    print("")
-    while True:
-        sim = input("Simulate DMA? (Y/N)\n> ")
-        if sim.lower() in ["y", "yes"]:
-            sim_dma = True
-            break
-        elif sim.lower() in ["n", "no"]:
-            break
-        else:
-            print("Please enter 'Y' or 'N'.")
->>>>>>> a2991373
-
-    if sim_dma:
-        logger.info("\n--- Simulating DMA ---")
-        current_assessment_step = 0
-        flow_id = AssessmentType.dma_pre_assessment
-        user_context["goal"] = "Complete the assessment"
-        max_assessment_steps = 10  # Safety break
-        question_number = 1
-
-        # Simulate Assessment
-
-        flow_id = "dma-assessment"
-        gt_scenario = gt_lookup_by_flow.get(flow_id)
-        scenario_id_to_use = (
-            gt_scenario.get("scenario_id")
-            if gt_scenario
-            else generate_scenario_id(flow_type=flow_id, username="user_123")
-        )
-        run_results = {
-            "scenario_id": scenario_id_to_use,
-            "flow_type": flow_id,
-            "turns": [],
-        }
-        dma_turns = []
-
-        for _ in range(max_assessment_steps):
-            print("-" * 20)
-            logger.info(f"Assessment Step: Requesting question {question_number}")
-
-<<<<<<< HEAD
-            result = tasks.get_assessment_question(
-=======
-            result = await tasks.get_assessment_question(
-                user_id=user_id,
->>>>>>> a2991373
-                flow_id=flow_id,
-                question_number=question_number,
-                user_context=user_context,
-            )
-            if not result:
-                logger.info("Assessment flow complete.")
-                break
-            contextualized_question = result["contextualized_question"]
-            if "-pre" in flow_id.value:
-                await save_pre_assessment_question(
-                    user_id=user_id,
-                    assessment_type=flow_id,
-                    question_number=question_number,
-                    question=contextualized_question,
-                )
-
-            # Simulate User Response
-            ### MODIFIED: Get user_response from GT data or input() ###
-            user_response = ""
-            # Find the specific turn in the GT list by searching for the matching question_number
-            print(f"Question #: {question_number}")
-            print(f"Question: {contextualized_question}")
-            user_response = _get_user_response(
-                gt_lookup=gt_lookup_by_flow,
-                flow_id=flow_id,
-                contextualized_question=contextualized_question,
-                turn_identifier_key="question_number",
-                turn_identifier_value=question_number,
-            )
-            if user_response is None:
-                break
-            print(f"Use_response: {user_response}")
-
-            # Classify user's intent and act accordingly
-            intent, intent_related_response = tasks.handle_user_message(
-                contextualized_question, user_response
-            )
-            # If a question about the study or about health was asked, print the
-            # response that would be sent to users
-            if intent in ["HEALTH_QUESTION", "QUESTION_ABOUT_STUDY"]:
-                print(intent_related_response)
-            elif intent in [
-                "ASKING_TO_STOP_MESSAGES",
-                "ASKING_TO_DELETE_DATA",
-                "REPORTING_AIRTIME_NOT_RECEIVED",
-            ]:
-                print(f"Turn must be notified that user is {intent}")
-            elif intent == "CHITCHAT":
-                print(intent_related_response)
-                print(
-                    (
-                        f"User is chitchatting and needs to still respond to "
-                        f"the previous question: {contextualized_question}"
-                    )
-                )
-            else:
-                # intent must be JOURNEY_RESPONSE
-                pass
-
-            result = tasks.validate_assessment_answer(
-<<<<<<< HEAD
-                user_response, question_number, flow_id
-=======
-                user_response, question_number, flow_id.value
->>>>>>> a2991373
-            )
-            if not result:
-                logger.warning(
-                    f"Response validation failed for question {question_number}."
-                )
-                continue
-<<<<<<< HEAD
-            dma_turns.append(
-                {
-                    "question_number": question_number,
-                    "llm_utterance": contextualized_question,
-                    "user_utterance": user_response,
-                    "llm_extracted_user_response": result["processed_user_response"],
-                }
-            )
-            question_number = result["next_question_number"]
-=======
-            processed_user_response = result["processed_user_response"]
-            current_assessment_step = result["next_question_number"]
-            dma_assessment_turns.append(
-                {
-                    "question_number": current_assessment_step,
-                    "llm_utterance": contextualized_question,
-                    "user_utterance": user_response,
-                    "llm_extracted_user_response": processed_user_response,
-                }
-            )
-            question_number = current_assessment_step
-
-        # Inspect the pre-assessment questions that were stored as history,
-        # before deleting them:
-        if "-pre" in flow_id.value:
-            history = await get_pre_assessment_history(user_id, flow_id)
-            if history:
-                logger.info(
-                    "Stored the following pre-assessment questions during simulation:"
-                )
-                for q in history:
-                    logger.info(f"Question {q.question_number}: {q.question}")
-            async with AsyncSessionLocal() as session:
-                async with session.begin():
-                    await session.execute(
-                        delete(PreAssessmentQuestionHistory).where(
-                            PreAssessmentQuestionHistory.user_id == user_id,
-                            PreAssessmentQuestionHistory.assessment_id == flow_id.value,
-                        )
-                    )
-                    await session.commit()
->>>>>>> a2991373
-
-        run_results["turns"] = dma_turns
-        simulation_results.append(run_results)
-
-    # ** KAB Scenario **
-    ### MODIFIED: Check GT data to decide if KAB should be simulated ###
-    kab_flow_ids = [
-        "knowledge-assessment",
-        "attitude-assessment",
-        "behaviour-pre-assessment",
-    ]
-    kab_flows_in_gt = [flow for flow in kab_flow_ids if flow in gt_lookup_by_flow]
-    sim_kab = bool(kab_flows_in_gt)
-    if not gt_scenarios:
-        print("")
-        while True:
-            sim = input("Simulate KAB? (Y/N)\n> ")
-            if sim.lower() in ["y", "yes"]:
-                sim_kab = True
-                break
-            elif sim.lower() in ["n", "no"]:
-                break
-            else:
-                print("Please enter 'Y' or 'N'.")
-
-    if sim_kab:
-<<<<<<< HEAD
-        flows_to_run = kab_flows_in_gt if gt_scenarios else kab_flow_ids
-
-        for flow_id in flows_to_run:
-=======
-        for flow_id in [
-            AssessmentType.knowledge_pre_assessment,
-            AssessmentType.attitude_pre_assessment,
-            AssessmentType.behaviour_pre_assessment,
-        ]:
->>>>>>> a2991373
-            logger.info("\n--- Simulating KAB ---")
-            current_assessment_step = 0
-            question_number = 1
-            user_context["goal"] = "Complete the assessment"
-            max_assessment_steps = 20  # Safety break
-
-            # Simulate Assessments
-            gt_scenario = gt_lookup_by_flow.get(flow_id)
-            scenario_id_to_use = (
-                gt_scenario.get("scenario_id")
-                if gt_scenario
-                else generate_scenario_id(flow_type=flow_id, username="user_123")
-            )
-            run_results = {
-                "scenario_id": scenario_id_to_use,
-                "flow_type": flow_id,
-                "turns": None,
-            }
-            kab_turns = []
-            print(f"FlowID: {flow_id}")
-            for _ in range(max_assessment_steps):
-                print("-" * 20)
-                logger.info(f"Assessment Step: Requesting question {question_number}")
-
-                result = await tasks.get_assessment_question(
-                    user_id=user_id,
-                    flow_id=flow_id,
-                    question_number=question_number,
-                    user_context=user_context,
-                )
-                if not result:
-                    logger.info("Assessment flow complete.")
-                    break
-                contextualized_question = result["contextualized_question"]
-                if "-pre" in flow_id.value:
-                    await save_pre_assessment_question(
-                        user_id=user_id,
-                        assessment_type=flow_id,
-                        question_number=question_number,
-                        question=contextualized_question,
-                    )
-
-                # Simulate User Response
-                ### MODIFIED: Get user_response from GT data or input() ###
-                print(f"Question #: {question_number}")
-                print(f"Question: {contextualized_question}")
-                user_response = ""
-                user_response = _get_user_response(
-                    gt_lookup=gt_lookup_by_flow,
-                    flow_id=flow_id,
-                    contextualized_question=contextualized_question,
-                    turn_identifier_key="question_number",
-                    turn_identifier_value=question_number,
-                )
-                if user_response is None:
-                    break
-                ### END MODIFIED ###
-                print(f"Use_response: {user_response}")
-
-                # Classify user's intent and act accordingly
-                intent, intent_related_response = tasks.handle_user_message(
-                    contextualized_question, user_response
-                )
-                # If a question about the study or about health was asked, print the
-                # response that would be sent to users
-                if intent in ["HEALTH_QUESTION", "QUESTION_ABOUT_STUDY"]:
-                    print(intent_related_response)
-                elif intent in [
-                    "ASKING_TO_STOP_MESSAGES",
-                    "ASKING_TO_DELETE_DATA",
-                    "REPORTING_AIRTIME_NOT_RECEIVED",
-                ]:
-                    print(f"Turn must be notified that user is {intent}")
-                elif intent == "CHITCHAT":
-                    print(intent_related_response)
-                    print(
-                        (
-                            f"User is chitchatting and needs to still respond to "
-                            f"the previous question: {contextualized_question}"
-                        )
-                    )
-                else:
-                    # intent must be JOURNEY_RESPONSE
-                    pass
-
-                result = tasks.validate_assessment_answer(
-                    user_response, question_number, flow_id.value
-                )
-                if not result:
-                    logger.warning(
-                        f"Response validation failed for question {question_number}."
-                    )
-                    continue
-<<<<<<< HEAD
-                kab_turns.append(
-                    {
-                        "question_number": question_number,
-                        "llm_utterance": contextualized_question,
-                        "user_utterance": user_response,
-                        "llm_extracted_user_response": result[
-                            "processed_user_response"
-                        ],
-                    }
-                )
-                question_number = result["next_question_number"]
-            run_results["turns"] = kab_turns
-            simulation_results.append(run_results)
-=======
-                processed_user_response = result["processed_user_response"]
-                current_assessment_step = result["next_question_number"]
-                if flow_id.value == "knowledge-pre-assessment":
-                    kab_k_assessment_turns.append(
-                        {
-                            "question_number": current_assessment_step,
-                            "llm_utterance": contextualized_question,
-                            "user_utterance": user_response,
-                            "llm_extracted_user_response": processed_user_response,
-                        }
-                    )
-                elif flow_id.value == "attitude-pre-assessment":
-                    kab_a_assessment_turns.append(
-                        {
-                            "question_number": current_assessment_step,
-                            "llm_utterance": contextualized_question,
-                            "user_utterance": user_response,
-                            "llm_extracted_user_response": processed_user_response,
-                        }
-                    )
-                else:
-                    kab_b_assessment_turns.append(
-                        {
-                            "question_number": current_assessment_step,
-                            "llm_utterance": contextualized_question,
-                            "user_utterance": user_response,
-                            "llm_extracted_user_response": processed_user_response,
-                        }
-                    )
-                question_number = current_assessment_step
-
-            # Inspect the pre-assessment questions that were stored as history,
-            # before deleting them:
-            if "-pre" in flow_id.value:
-                history = await get_pre_assessment_history(user_id, flow_id)
-                if history:
-                    logger.info(
-                        "Stored the following pre-assessment questions during simulation:"
-                    )
-                    for q in history:
-                        logger.info(f"Question {q.question_number}: {q.question}")
-                async with AsyncSessionLocal() as session:
-                    async with session.begin():
-                        await session.execute(
-                            delete(PreAssessmentQuestionHistory).where(
-                                PreAssessmentQuestionHistory.user_id == user_id,
-                                PreAssessmentQuestionHistory.assessment_id
-                                == flow_id.value,
-                            )
-                        )
-                        await session.commit()
->>>>>>> a2991373
-
-    # ** ANC Survey Scenario **
-    sim_anc_survey = "anc-survey" in gt_lookup_by_flow
-    if not gt_scenarios:
-        print("")
-        while True:
-            sim = input("Simulate ANC Survey? (Y/N)\n> ")
-            if sim.lower() in ["y", "yes"]:
-                sim_anc_survey = True
-                break
-            elif sim.lower() in ["n", "no"]:
-                break
-            else:
-                print("Please enter 'Y' or 'N'.")
-
-    if sim_anc_survey:
-        logger.info("\n--- Simulating ANC Survey ---")
-        chat_history.append(ChatMessage.from_system(text=SERVICE_PERSONA))
-        anc_user_context = {
-            "age": user_context.get("age"),
-            "gender": user_context.get("gender"),
-            "goal": "Complete the ANC survey",
-        }
-<<<<<<< HEAD
-        anc_chat_history: list[str] = []
-=======
->>>>>>> a2991373
-        survey_complete = False
-        max_survey_steps = 25  # Safety break
-
-        # Simulate ANC Survey
-<<<<<<< HEAD
-        flow_id = "anc-survey"
-        gt_scenario = gt_lookup_by_flow.get(flow_id)
-        scenario_id_to_use = (
-            gt_scenario.get("scenario_id")
-            if gt_scenario
-            else generate_scenario_id(flow_type=flow_id, username="user_123")
-        )
-        run_results = {
-            "scenario_id": scenario_id_to_use,
-            "flow_type": flow_id,
-            "turns": None,
-        }
-        anc_survey_turns = []
-        while not survey_complete:
-=======
-        for _ in range(max_survey_steps):
-            if survey_complete:
-                logger.info("Survey flow complete.")
-                break
-
->>>>>>> a2991373
-            print("-" * 20)
-            logger.info("ANC Survey Step: Requesting next question...")
-
-            result = tasks.get_anc_survey_question(
-                user_context=anc_user_context, chat_history=chat_history
-            )
-
-            if not result or not result.get("contextualized_question"):
-                logger.info("Could not get next survey question. Ending flow.")
-                break
-
-            contextualized_question = result["contextualized_question"]
-            question_identifier = result["question_identifier"]
-            survey_complete = result.get("is_final_step", False)
-
-            # Simulate User Response
-            chat_history.append(
-                ChatMessage.from_assistant(text=contextualized_question)
-            )
-<<<<<<< HEAD
-            ### MODIFIED: Get user_response from GT data or input() ###
-            print(f"Question title: {question_identifier}")
-            print(f"Question: {contextualized_question}")
-            user_response = ""
-            # Find the specific turn in the GT list by searching for the matching question_number
-            user_response = _get_user_response(
-                gt_lookup=gt_lookup_by_flow,
-                flow_id=flow_id,
-                contextualized_question=contextualized_question,
-                turn_identifier_key="question_name",
-                turn_identifier_value=question_identifier,
-            )
-            print(f"Use_response: {user_response}")
-            if user_response is None:
-                break
-            ### END MODIFIED ###
-            anc_chat_history.append("User to System: " + user_response + "\n> ")
-=======
-            user_response = input(contextualized_question + "\n> ")
-            chat_history.append(ChatMessage.from_user(text=user_response))
->>>>>>> a2991373
-
-            # Classify user's intent and act accordingly
-            intent, intent_related_response = tasks.handle_user_message(
-                contextualized_question, user_response
-            )
-            # If a question about the study or about health was asked, print the
-            # response that would be sent to users
-            if intent in ["HEALTH_QUESTION", "QUESTION_ABOUT_STUDY"]:
-                print(intent_related_response)
-            elif intent in [
-                "ASKING_TO_STOP_MESSAGES",
-                "ASKING_TO_DELETE_DATA",
-                "REPORTING_AIRTIME_NOT_RECEIVED",
-            ]:
-                print(f"Turn must be notified that user is {intent}")
-            elif intent == "CHITCHAT":
-                print(intent_related_response)
-                print(
-                    (
-                        f"User is chitchatting and needs to still respond to "
-                        f"the previous question: {contextualized_question}"
-                    )
-                )
-            else:
-                # intent must be JOURNEY_RESPONSE
-                pass
-
-            previous_context = anc_user_context.copy()
-            anc_user_context = tasks.extract_anc_data_from_response(
-                user_response, anc_user_context, chat_history
-            )
-<<<<<<< HEAD
-            anc_survey_turns.append(
-                {
-                    "question_name": question_identifier,
-                    "llm_utterance": contextualized_question,
-                    "user_utterance": user_response,
-                    "llm_extracted_user_response": anc_user_context,
-                }
-            )
-            continue
-        run_results["turns"] = anc_survey_turns
-        simulation_results.append(run_results)
-=======
-            # Identify what changed in user_context
-            diff_keys = [
-                k
-                for k in anc_user_context
-                if anc_user_context[k] != previous_context.get(k)
-            ]
-            for updated_field in diff_keys:
-                logger.info(f"Creating turn for extracted field: {updated_field}")
-                anc_survey_turns.append(
-                    {
-                        "llm_utterance": contextualized_question,
-                        "user_utterance": user_response,
-                        "llm_extracted_user_response": anc_user_context[updated_field],
-                    }
-                )
-
-        logger.info("ANC Survey Chat History:")
-        for msg in chat_history:
-            logger.info(f"{msg.role.value}:\n{msg.text}")
-        chat_history = []
-
-    # --- End of Simulation ---
-    # Compile simulation results for manual evals.
-    if onboarding_turns:
-        simulation_results.append(
-            {
-                "scenario_id": generate_scenario_id(
-                    flow_type="onboarding", username=user_id
-                ),  # TODO: Find a way to pass the username dynamically
-                "flow_type": "onboarding",
-                "turns": onboarding_turns,
-            }
-        )
-    if dma_assessment_turns:
-        simulation_results.append(
-            {
-                "scenario_id": generate_scenario_id(
-                    flow_type="dma-assessment", username=user_id
-                ),
-                "flow_type": "dma-assessment",
-                "turns": dma_assessment_turns,
-            }
-        )
-    if kab_k_assessment_turns:
-        simulation_results.append(
-            {
-                "scenario_id": generate_scenario_id(
-                    flow_type="knowledge-assessment", username=user_id
-                ),
-                "flow_type": "knowledge-assessment",
-                "turns": kab_k_assessment_turns,
-            }
-        )
-        simulation_results.append(
-            {
-                "scenario_id": generate_scenario_id(
-                    flow_type="attitude-assessment", username=user_id
-                ),
-                "flow_type": "attitude-assessment",
-                "turns": kab_a_assessment_turns,
-            }
-        )
-        simulation_results.append(
-            {
-                "scenario_id": generate_scenario_id(
-                    flow_type="behaviour-pre-assessment", username=user_id
-                ),
-                "flow_type": "behaviour-pre-assessment",
-                "turns": kab_b_assessment_turns,
-            }
-        )
->>>>>>> a2991373
-
-    logger.info("--- Simulation Complete ---")
-    return simulation_results
-
-
-def _process_run(run: AssessmentRun, all_doc_stores: dict) -> dict:
-    """
-    Processes a single validated simulation run. It scores the run if applicable,
-    otherwise returns the raw data.
-    """
-    # Guard Clause: If the run is not scorable, return its data immediately.
-    if run.flow_type not in SCORABLE_ASSESSMENTS:
-        logging.info(f"Appending non-scorable flow to report: {run.flow_type}")
-        return run.model_dump()
-
-    logging.info(f"Processing scorable assessment: {run.flow_type}")
-
-    assessment_questions = tasks.load_and_validate_assessment_questions(
-        run.flow_type, all_doc_stores
-    )
-
-    if not assessment_questions:
-        logging.warning(
-            f"Could not load/validate questions for '{run.flow_type}'. Appending raw run data."
-        )
-        return run.model_dump()
-
-    scored_data = tasks.score_assessment_from_simulation(
-        [run], run.flow_type, assessment_questions
-    )
-
-    if scored_data:
-        return {
-            "scenario_id": run.scenario_id,
-            "flow_type": run.flow_type,
-            **scored_data,
-        }
-
-    return run.model_dump()
-
-
-<<<<<<< HEAD
-def main(
-    RESULT_PATH=OUTPUT_PATH,
-    GT_FILE_PATH=GT_FILE_PATH,
-    is_automated=False,
-    save_simulation=False,
-) -> None:
-=======
-async def async_main() -> None:
->>>>>>> a2991373
-    """
-    Runs the interactive simulation, orchestrates scoring on the in-memory
-    results, and saves the final augmented report.
-    """
-    logging.info("Initializing database...")
-    await init_db()
-    logging.info("Database initialized.")
-    logging.info("Starting interactive simulation...")
-
-    # 1. Run the simulation to get the raw output directly in memory.
-<<<<<<< HEAD
-=======
-    raw_simulation_output = await run_simulation()
->>>>>>> a2991373
-    logging.info("Simulation complete. Starting validation and scoring process...")
-
-    # Simple check for the '--automated' flag without using argparse
-    # is_automated = "--automated"  # Placeholder None
-    raw_simulation_output: list[dict[str, Any]] = []
-
-    if is_automated:
-        logging.info("Starting simulation in AUTOMATED mode...")
-        gt_data = read_json(GT_FILE_PATH)
-        gt_scenarios_from_json: list | None = gt_data.get("scenarios")
-
-        gt_scenarios = []
-        if gt_scenarios_from_json:
-            gt_scenarios = [s for s in gt_scenarios_from_json if s.get("enabled", True)]
-            # l_ = [s.get("selected_for_evaluation", True) for s in gt_scenarios_from_json]
-
-        if not gt_scenarios:
-            logging.critical(
-                f"Failed to load ground truth file from {GT_FILE_PATH}. Exiting."
-            )
-            return
-        raw_simulation_output = run_simulation(gt_scenarios=gt_scenarios)
-    else:
-        logging.info("Starting simulation in INTERACTIVE mode...")
-        raw_simulation_output = run_simulation(gt_scenarios=None)
-
-    print("_________ RUN OUPUT__________")
-    print(raw_simulation_output)
-
-    # 2. Validate the IN-MEMORY raw output directly using Pydantic.
-    try:
-        simulation_output = [
-            AssessmentRun.model_validate(run) for run in raw_simulation_output
-        ]
-        logging.info("Simulation output validated successfully.")
-    except ValidationError as e:
-        logging.critical(f"Simulation produced invalid output data:\n{e}")
-        return
-
-    # 3. Load the doc stores which contain the assessment questions and rules.
-    doc_store_dma = load_json_and_validate(DOC_STORE_DMA_PATH, dict)
-    doc_store_kab = load_json_and_validate(DOC_STORE_KAB_PATH, dict)
-
-    if doc_store_dma is None or doc_store_kab is None:
-        logging.critical(
-            "Could not load one or more required doc store files. Exiting."
-        )
-        return
-
-    all_doc_stores = {**doc_store_dma, **doc_store_kab}
-
-    # 4. Process each validated simulation run using the helper function.
-    final_augmented_output = [
-        _process_run(run, all_doc_stores) for run in simulation_output
-    ]
-
-    # 5. Save the final, augmented report.
-    if save_simulation and final_augmented_output:
-        # TODO: This section will be replaced with a database write operation.
-        # For now, it saves the output to a local JSON file for inspection.
-        file_extention = datetime.now().strftime("%y%m%d-%H%M")
-        SIMULATION_FILE_PATH = (
-            RESULT_PATH / f"simulation_run_results_{file_extention}.json"
-        )
-
-        save_json_file(
-            final_augmented_output,
-            SIMULATION_FILE_PATH,
-        )
-<<<<<<< HEAD
-        logging.info("Processing complete. Final output generated and save to {}")
-        return SIMULATION_FILE_PATH
-
-
-# MODIFIED: Allow script to be run directly
-if __name__ == "__main__":
-    main()
-
-=======
-        logging.info("Processing complete. Final output generated.")
-
-
-def main() -> None:
-    """The synchronous entry point for the script."""
-    try:
-        asyncio.run(async_main())
-    except KeyboardInterrupt:
-        print("\nSimulation cancelled by user.")
-
->>>>>>> a2991373
+import asyncio
+import logging
+from datetime import datetime
+from os import environ
+from pathlib import Path
+from typing import Any
+
+from dotenv import load_dotenv
+from haystack.dataclasses import ChatMessage
+from pydantic import ValidationError
+from sqlalchemy import delete
+
+from ai4gd_momconnect_haystack.sqlalchemy_models import PreAssessmentQuestionHistory
+
+from . import tasks
+from .database import AsyncSessionLocal, init_db
+from .pydantic_models import AssessmentRun
+from .utilities import (
+    AssessmentType,
+    generate_scenario_id,
+    get_pre_assessment_history,
+    load_json_and_validate,
+    save_json_file,
+    read_json,
+    save_pre_assessment_question,
+)
+
+load_dotenv()
+
+log_level = environ.get("LOGLEVEL", "WARNING").upper()
+numeric_level = getattr(logging, log_level, logging.WARNING)
+
+logging.basicConfig(
+    level=numeric_level, format="%(asctime)s - %(levelname)s - %(message)s"
+)
+logger = logging.getLogger(__name__)
+
+# TODO: Add confirmation outputs telling the user what we understood their response to be, before sending them a next message.
+
+# Define fixed file paths for the Docker environment
+DATA_PATH = Path("src/ai4gd_momconnect_haystack/")
+
+DOC_STORE_DMA_PATH = DATA_PATH / "static_content" / "dma.json"
+DOC_STORE_KAB_PATH = DATA_PATH / "static_content" / "kab.json"
+OUTPUT_PATH = DATA_PATH / "run_output"
+GT_FILE_PATH = DATA_PATH / "evaluation" / "data" / "ground_truth.json"
+SERVICE_PERSONA_PATH = DATA_PATH / "static_content" / "service_persona.json"
+
+SERVICE_PERSONA = load_json_and_validate(SERVICE_PERSONA_PATH, dict)
+
+# Define which assessments from the doc stores are scorable
+SCORABLE_ASSESSMENTS = {
+    "dma-assessment",
+    "behaviour-pre-assessment",
+    "knowledge-assessment",
+    "attitude-assessment",
+    # "behaviour-pre-assessment"
+}
+
+# TODO: Align simulation prompts with doc_store for valid responses.
+# The prompts used to generate the simulation run (e.g., in contextualization tasks)
+# provide response options like "Not at all confident", "A little confident", etc.
+# However, the doc_store (e.g., dma.json) expects "I strongly disagree", "I agree", etc.
+# for scoring. These must be aligned to ensure correct data extraction and scoring.
+
+
+async def _get_user_response(
+    gt_lookup: dict[str, dict],
+    flow_id: str,
+    contextualized_question: str,
+    turn_identifier_key: str,
+    turn_identifier_value: Any,
+) -> str | None:
+    """
+    Gets a user's response, either from ground truth data or from stdin.
+    Returns the user's response as a string, or None if a GT turn is not found.
+    """
+    if gt_lookup:
+        scenario = gt_lookup.get(flow_id, {})
+        turns = scenario.get("turns", [])
+        gt_turn = next(
+            (
+                turn
+                for turn in turns
+                if turn.get(turn_identifier_key) == turn_identifier_value
+            ),
+            None,
+        )
+        if gt_turn:
+            user_response = str(gt_turn.get("user_utterance", ""))
+            logger.info(
+                f"AUTO-RESPONSE for {turn_identifier_key} "
+                f"#{turn_identifier_value}: {user_response}"
+            )
+            return user_response
+        else:
+            logger.warning(
+                f"Could not find a GT turn for {flow_id} with "
+                f"{turn_identifier_key}: {turn_identifier_value}. Ending flow."
+            )
+            return None
+    else:
+        return input(contextualized_question + "\n> ")
+
+
+def run_simulation(gt_scenarios: list[dict[str, Any]] | None = None):
+    """
+    Runs a simulation of the onboarding and assessment process using the pipelines.
+    """
+    logger.info("--- Starting Haystack POC Simulation ---")
+    simulation_results = []
+
+    # --- NEW: Pre-process GT data for easy lookup ---
+    gt_lookup_by_flow = {}
+    if gt_scenarios:
+        logger.info("Running in AUTOMATED mode.")
+        for scenario in gt_scenarios:
+            flow_type = scenario.get("flow_type")
+            if flow_type:
+                gt_lookup_by_flow[flow_type] = scenario
+    else:
+        logger.info("Running in INTERACTIVE mode.")
+    # --- END NEW ---
+
+    # --- Simulation ---
+    # ** Onboarding Scenario **
+    logger.info("\n--- Simulating Onboarding ---")
+    user_id = "TestUser"
+    user_context: dict[str, Any] = {  # Simulation data collected progressively
+        "age": "33",
+        "gender": "female",
+        "goal": "Complete the onboarding process",
+        "province": None,
+        "area_type": None,
+        "relationship_status": None,
+        "education_level": None,
+        "hunger_days": None,
+        "num_children": None,
+        "phone_ownership": None,
+        "other": {},
+    }
+    max_onboarding_steps = 10  # Safety break
+    chat_history: list[str] = []
+    onboarding_turns = []
+
+    sim_onboarding = "onboarding" in gt_lookup_by_flow
+    sim_dma = False
+    sim_kab = False
+    sim_anc_survey = False
+
+    if not gt_scenarios:
+        while True:
+            sim = input("Simulate Onboarding? (Y/N)\n> ")
+            if sim.lower() in ["y", "yes"]:
+                sim_onboarding = True
+                break
+            elif sim.lower() in ["n", "no"]:
+                break
+            else:
+                print("Please enter 'Y' or 'N'.")
+
+    if sim_onboarding:
+        chat_history.append(ChatMessage.from_system(text=SERVICE_PERSONA))
+        # Simulate Onboarding
+        flow_id = "onboarding"
+        gt_scenario = gt_lookup_by_flow.get(flow_id)
+        scenario_id_to_use = (
+            gt_scenario.get("scenario_id")
+            if gt_scenario
+            else generate_scenario_id(flow_type=flow_id, username="user_123")
+        )
+        run_results: dict[str, Any] = {
+            "scenario_id": scenario_id_to_use,
+            "flow_type": flow_id,
+            "turns": None,
+        }
+
+        for attempt in range(max_onboarding_steps):
+            print("-" * 20)
+            logger.info(f"Onboarding Question Attempt: {attempt + 1}")
+
+            result = tasks.get_next_onboarding_question(user_context, chat_history)
+
+            if not result:
+                logger.info("Onboarding flow complete.")
+                break
+            chat_history.append(
+                ChatMessage.from_assistant(text=contextualized_question)
+            )
+
+            contextualized_question = result["contextualized_question"]
+            question_number = result["question_number"]
+
+            # Simulate User Response & Data Extraction
+            # Keep getting a user response until it is one that continues the journey:
+            intent = None
+            while intent != "JOURNEY_RESPONSE":
+                ### MODIFIED: Get user_response from GT data or input() ###
+                print(f"Question #: {question_number}")
+                print(f"Question: {contextualized_question}")
+                user_response = _get_user_response(
+                    gt_lookup=gt_lookup_by_flow,
+                    flow_id=flow_id,
+                    contextualized_question=contextualized_question,
+                    turn_identifier_key="question_number",
+                    turn_identifier_value=question_number,
+                )
+                print
+                if user_response is None:
+                    break
+                ### END MODIFIED ###
+                print(f"Use_response: {user_response}")
+                chat_history.append(ChatMessage.from_user(text=user_response))
+
+                # Classify user's intent and act accordingly
+                intent, intent_related_response = tasks.handle_user_message(
+                    contextualized_question, user_response
+                )
+                # If a question about the study or about health was asked, print the
+                # response that would be sent to users
+                if intent in ["HEALTH_QUESTION", "QUESTION_ABOUT_STUDY"]:
+                    print(intent_related_response)
+                elif intent in [
+                    "ASKING_TO_STOP_MESSAGES",
+                    "ASKING_TO_DELETE_DATA",
+                    "REPORTING_AIRTIME_NOT_RECEIVED",
+                ]:
+                    print(f"Turn must be notified that user is {intent}")
+                elif intent == "CHITCHAT":
+                    print(intent_related_response)
+                    print(
+                        (
+                            f"User is chitchatting and needs to still respond to "
+                            f"the previous question: {contextualized_question}"
+                        )
+                    )
+                else:
+                    # intent must be JOURNEY_RESPONSE
+                    pass
+            if user_response is None:
+                break
+
+            ### Endpoint 2: Turn can call to get extracted data from a user response.
+            previous_context = user_context.copy()
+            user_context = tasks.extract_onboarding_data_from_response(
+                user_response, user_context, chat_history
+            )
+
+            # Identify what changed in user_context
+            diff_keys = [
+                k for k in user_context if user_context[k] != previous_context.get(k)
+            ]
+
+            for updated_field in diff_keys:
+                # For each piece of extracted info, create a separate turn.
+                if (
+                    updated_field == "other"
+                    and isinstance(user_context, dict)
+                    and isinstance(previous_context, dict)
+                ):
+                    # Handle cases where multiple 'other' fields might change
+                    other_diff = {
+                        k: v
+                        for k, v in user_context["other"].items()
+                        if v != previous_context["other"].get(k)
+                    }
+                    for key, value in other_diff.items():
+                        logger.info(f"Creating turn for extracted field: {key}")
+                        onboarding_turns.append(
+                            {
+                                "question_name": key,
+                                "llm_utterance": contextualized_question,
+                                "user_utterance": user_response,
+                                "llm_extracted_user_response": value,
+                            }
+                        )
+                else:
+                    logger.info(f"Creating turn for extracted field: {updated_field}")
+                    onboarding_turns.append(
+                        {
+                            "question_name": updated_field,
+                            "llm_utterance": contextualized_question,
+                            "user_utterance": user_response,
+                            "llm_extracted_user_response": user_context[updated_field],
+                        }
+                    )
+        run_results["turns"] = onboarding_turns
+        simulation_results.append(run_results)
+
+        logger.info("Onboarding Chat History:")
+        for msg in chat_history:
+            logger.info(f"{msg.role.value}:\n{msg.text}")
+        chat_history = []
+
+    # ** DMA Scenario **
+    print("")
+    sim_dma = "dma-assessment" in gt_lookup_by_flow
+    if not gt_scenarios:
+        while True:
+            sim = input("Simulate DMA? (Y/N)\n> ")
+            if sim.lower() in ["y", "yes"]:
+                sim_dma = True
+                break
+            elif sim.lower() in ["n", "no"]:
+                break
+            else:
+                print("Please enter 'Y' or 'N'.")
+
+    if sim_dma:
+        logger.info("\n--- Simulating DMA ---")
+        current_assessment_step = 0
+        flow_id = AssessmentType.dma_pre_assessment
+        user_context["goal"] = "Complete the assessment"
+        max_assessment_steps = 10  # Safety break
+        question_number = 1
+
+        # Simulate Assessment
+
+        flow_id = "dma-assessment"
+        gt_scenario = gt_lookup_by_flow.get(flow_id)
+        scenario_id_to_use = (
+            gt_scenario.get("scenario_id")
+            if gt_scenario
+            else generate_scenario_id(flow_type=flow_id, username="user_123")
+        )
+        run_results = {
+            "scenario_id": scenario_id_to_use,
+            "flow_type": flow_id,
+            "turns": [],
+        }
+        dma_turns = []
+
+        for _ in range(max_assessment_steps):
+            print("-" * 20)
+            logger.info(f"Assessment Step: Requesting question {question_number}")
+
+            result = await tasks.get_assessment_question(
+                user_id=user_id,
+                flow_id=flow_id,
+                question_number=question_number,
+                user_context=user_context,
+            )
+            if not result:
+                logger.info("Assessment flow complete.")
+                break
+            contextualized_question = result["contextualized_question"]
+            if "-pre" in flow_id.value:
+                await save_pre_assessment_question(
+                    user_id=user_id,
+                    assessment_type=flow_id,
+                    question_number=question_number,
+                    question=contextualized_question,
+                )
+
+            # Simulate User Response
+            ### MODIFIED: Get user_response from GT data or input() ###
+            user_response = ""
+            # Find the specific turn in the GT list by searching for the matching question_number
+            print(f"Question #: {question_number}")
+            print(f"Question: {contextualized_question}")
+            user_response = _get_user_response(
+                gt_lookup=gt_lookup_by_flow,
+                flow_id=flow_id,
+                contextualized_question=contextualized_question,
+                turn_identifier_key="question_number",
+                turn_identifier_value=question_number,
+            )
+            # if user_response is None:
+            #     break
+            print(f"Use_response: {user_response}")
+
+            # Classify user's intent and act accordingly
+            intent, intent_related_response = tasks.handle_user_message(
+                contextualized_question, user_response
+            )
+            # If a question about the study or about health was asked, print the
+            # response that would be sent to users
+            if intent in ["HEALTH_QUESTION", "QUESTION_ABOUT_STUDY"]:
+                print(intent_related_response)
+            elif intent in [
+                "ASKING_TO_STOP_MESSAGES",
+                "ASKING_TO_DELETE_DATA",
+                "REPORTING_AIRTIME_NOT_RECEIVED",
+            ]:
+                print(f"Turn must be notified that user is {intent}")
+            elif intent == "CHITCHAT":
+                print(intent_related_response)
+                print(
+                    (
+                        f"User is chitchatting and needs to still respond to "
+                        f"the previous question: {contextualized_question}"
+                    )
+                )
+            else:
+                # intent must be JOURNEY_RESPONSE
+                pass
+
+            # Classify user's intent and act accordingly
+            intent, intent_related_response = tasks.handle_user_message(
+                contextualized_question, user_response
+            )
+            # If a question about the study or about health was asked, print the
+            # response that would be sent to users
+            if intent in ["HEALTH_QUESTION", "QUESTION_ABOUT_STUDY"]:
+                print(intent_related_response)
+            elif intent in [
+                "ASKING_TO_STOP_MESSAGES",
+                "ASKING_TO_DELETE_DATA",
+                "REPORTING_AIRTIME_NOT_RECEIVED",
+            ]:
+                print(f"Turn must be notified that user is {intent}")
+            elif intent == "CHITCHAT":
+                print(intent_related_response)
+                print(
+                    (
+                        f"User is chitchatting and needs to still respond to "
+                        f"the previous question: {contextualized_question}"
+                    )
+                )
+            else:
+                # intent must be JOURNEY_RESPONSE
+                pass
+
+            result = tasks.validate_assessment_answer(
+                user_response, question_number, flow_id.value
+            )
+            if not result:
+                logger.warning(
+                    f"Response validation failed for question {question_number}."
+                )
+                continue
+            processed_user_response = result["processed_user_response"]
+            current_assessment_step = result["next_question_number"]
+            dma_turns.append(
+                {
+                    "question_number": current_assessment_step,
+                    "llm_utterance": contextualized_question,
+                    "user_utterance": user_response,
+                    "llm_extracted_user_response": processed_user_response,
+                }
+            )
+            question_number = current_assessment_step
+
+        # Inspect the pre-assessment questions that were stored as history,
+        # before deleting them:
+        if "-pre" in flow_id.value:
+            history = await get_pre_assessment_history(user_id, flow_id)
+            if history:
+                logger.info(
+                    "Stored the following pre-assessment questions during simulation:"
+                )
+                for q in history:
+                    logger.info(f"Question {q.question_number}: {q.question}")
+            async with AsyncSessionLocal() as session:
+                async with session.begin():
+                    await session.execute(
+                        delete(PreAssessmentQuestionHistory).where(
+                            PreAssessmentQuestionHistory.user_id == user_id,
+                            PreAssessmentQuestionHistory.assessment_id == flow_id.value,
+                        )
+                    )
+                    await session.commit()
+
+        run_results["turns"] = dma_turns
+        simulation_results.append(run_results)
+
+    # ** KAB Scenario **
+    ### MODIFIED: Check GT data to decide if KAB should be simulated ###
+    kab_flow_ids = [
+        AssessmentType.knowledge_pre_assessment,
+        AssessmentType.attitude_pre_assessment,
+        AssessmentType.behaviour_pre_assessment,
+    ]
+    kab_flows_in_gt = [flow for flow in kab_flow_ids if flow in gt_lookup_by_flow]
+    sim_kab = bool(kab_flows_in_gt)
+    if not gt_scenarios:
+        print("")
+        while True:
+            sim = input("Simulate KAB? (Y/N)\n> ")
+            if sim.lower() in ["y", "yes"]:
+                sim_kab = True
+                break
+            elif sim.lower() in ["n", "no"]:
+                break
+            else:
+                print("Please enter 'Y' or 'N'.")
+
+    if sim_kab:
+        flows_to_run = kab_flows_in_gt if gt_scenarios else kab_flow_ids
+
+        for flow_id in flows_to_run:
+            logger.info("\n--- Simulating KAB ---")
+            current_assessment_step = 0
+            question_number = 1
+            user_context["goal"] = "Complete the assessment"
+            max_assessment_steps = 20  # Safety break
+
+            # Simulate Assessments
+            gt_scenario = gt_lookup_by_flow.get(flow_id)
+            scenario_id_to_use = (
+                gt_scenario.get("scenario_id")
+                if gt_scenario
+                else generate_scenario_id(flow_type=flow_id, username="user_123")
+            )
+            run_results = {
+                "scenario_id": scenario_id_to_use,
+                "flow_type": flow_id,
+                "turns": None,
+            }
+            kab_turns = []
+            print(f"FlowID: {flow_id}")
+            for _ in range(max_assessment_steps):
+                print("-" * 20)
+                logger.info(f"Assessment Step: Requesting question {question_number}")
+
+                result = await tasks.get_assessment_question(
+                    user_id=user_id,
+                    flow_id=flow_id,
+                    question_number=question_number,
+                    user_context=user_context,
+                )
+                if not result:
+                    logger.info("Assessment flow complete.")
+                    break
+                contextualized_question = result["contextualized_question"]
+                if "-pre" in flow_id.value:
+                    await save_pre_assessment_question(
+                        user_id=user_id,
+                        assessment_type=flow_id,
+                        question_number=question_number,
+                        question=contextualized_question,
+                    )
+
+                # Simulate User Response
+                ### MODIFIED: Get user_response from GT data or input() ###
+                print(f"Question #: {question_number}")
+                print(f"Question: {contextualized_question}")
+                user_response = ""
+                user_response = _get_user_response(
+                    gt_lookup=gt_lookup_by_flow,
+                    flow_id=flow_id,
+                    contextualized_question=contextualized_question,
+                    turn_identifier_key="question_number",
+                    turn_identifier_value=question_number,
+                )
+                # if user_response is None:
+                #     break
+                ### END MODIFIED ###
+                print(f"Use_response: {user_response}")
+
+                # Classify user's intent and act accordingly
+                intent, intent_related_response = tasks.handle_user_message(
+                    contextualized_question, user_response
+                )
+                # If a question about the study or about health was asked, print the
+                # response that would be sent to users
+                if intent in ["HEALTH_QUESTION", "QUESTION_ABOUT_STUDY"]:
+                    print(intent_related_response)
+                elif intent in [
+                    "ASKING_TO_STOP_MESSAGES",
+                    "ASKING_TO_DELETE_DATA",
+                    "REPORTING_AIRTIME_NOT_RECEIVED",
+                ]:
+                    print(f"Turn must be notified that user is {intent}")
+                elif intent == "CHITCHAT":
+                    print(intent_related_response)
+                    print(
+                        (
+                            f"User is chitchatting and needs to still respond to "
+                            f"the previous question: {contextualized_question}"
+                        )
+                    )
+                else:
+                    # intent must be JOURNEY_RESPONSE
+                    pass
+
+                # Classify user's intent and act accordingly
+                intent, intent_related_response = tasks.handle_user_message(
+                    contextualized_question, user_response
+                )
+                # If a question about the study or about health was asked, print the
+                # response that would be sent to users
+                if intent in ["HEALTH_QUESTION", "QUESTION_ABOUT_STUDY"]:
+                    print(intent_related_response)
+                elif intent in [
+                    "ASKING_TO_STOP_MESSAGES",
+                    "ASKING_TO_DELETE_DATA",
+                    "REPORTING_AIRTIME_NOT_RECEIVED",
+                ]:
+                    print(f"Turn must be notified that user is {intent}")
+                elif intent == "CHITCHAT":
+                    print(intent_related_response)
+                    print(
+                        (
+                            f"User is chitchatting and needs to still respond to "
+                            f"the previous question: {contextualized_question}"
+                        )
+                    )
+                else:
+                    # intent must be JOURNEY_RESPONSE
+                    pass
+
+                result = tasks.validate_assessment_answer(
+                    user_response, question_number, flow_id.value
+                )
+                if not result:
+                    logger.warning(
+                        f"Response validation failed for question {question_number}."
+                    )
+                    continue
+                processed_user_response = result["processed_user_response"]
+                kab_turns.append(
+                    {
+                        "question_number": question_number,
+                        "llm_utterance": contextualized_question,
+                        "user_utterance": user_response,
+                        "llm_extracted_user_response": processed_user_response,
+                    }
+                )
+                question_number = current_assessment_step
+
+            # Inspect the pre-assessment questions that were stored as history,
+            # before deleting them:
+            if "-pre" in flow_id.value:
+                history = await get_pre_assessment_history(user_id, flow_id)
+                if history:
+                    logger.info(
+                        "Stored the following pre-assessment questions during simulation:"
+                    )
+                    for q in history:
+                        logger.info(f"Question {q.question_number}: {q.question}")
+                async with AsyncSessionLocal() as session:
+                    async with session.begin():
+                        await session.execute(
+                            delete(PreAssessmentQuestionHistory).where(
+                                PreAssessmentQuestionHistory.user_id == user_id,
+                                PreAssessmentQuestionHistory.assessment_id
+                                == flow_id.value,
+                            )
+                        )
+                        await session.commit()
+
+            run_results["turns"] = kab_turns
+            simulation_results.append(run_results)
+
+    # ** ANC Survey Scenario **
+    sim_anc_survey = "anc-survey" in gt_lookup_by_flow
+    if not gt_scenarios:
+        print("")
+        while True:
+            sim = input("Simulate ANC Survey? (Y/N)\n> ")
+            if sim.lower() in ["y", "yes"]:
+                sim_anc_survey = True
+                break
+            elif sim.lower() in ["n", "no"]:
+                break
+            else:
+                print("Please enter 'Y' or 'N'.")
+
+    if sim_anc_survey:
+        logger.info("\n--- Simulating ANC Survey ---")
+        chat_history.append(ChatMessage.from_system(text=SERVICE_PERSONA))
+        anc_user_context = {
+            "age": user_context.get("age"),
+            "gender": user_context.get("gender"),
+            "goal": "Complete the ANC survey",
+        }
+        anc_chat_history: list[str] = []
+        survey_complete = False
+        max_survey_steps = 25  # Safety break
+
+        # Simulate ANC Survey
+        flow_id = "anc-survey"
+        gt_scenario = gt_lookup_by_flow.get(flow_id)
+        scenario_id_to_use = (
+            gt_scenario.get("scenario_id")
+            if gt_scenario
+            else generate_scenario_id(flow_type=flow_id, username="user_123")
+        )
+        run_results = {
+            "scenario_id": scenario_id_to_use,
+            "flow_type": flow_id,
+            "turns": None,
+        }
+        anc_survey_turns = []
+        for _ in range(max_survey_steps):
+            if survey_complete:
+                logger.info("Survey flow complete.")
+                break
+
+            print("-" * 20)
+            logger.info("ANC Survey Step: Requesting next question...")
+
+            result = tasks.get_anc_survey_question(
+                user_context=anc_user_context, chat_history=chat_history
+            )
+
+            if not result or not result.get("contextualized_question"):
+                logger.info("Could not get next survey question. Ending flow.")
+                break
+
+            contextualized_question = result["contextualized_question"]
+            question_identifier = result["question_identifier"]
+            survey_complete = result.get("is_final_step", False)
+
+            # Simulate User Response
+            chat_history.append(
+                ChatMessage.from_assistant(text=contextualized_question)
+            )
+            ### MODIFIED: Get user_response from GT data or input() ###
+            print(f"Question title: {question_identifier}")
+            print(f"Question: {contextualized_question}")
+            user_response = ""
+            # Find the specific turn in the GT list by searching for the matching question_number
+            user_response = _get_user_response(
+                gt_lookup=gt_lookup_by_flow,
+                flow_id=flow_id,
+                contextualized_question=contextualized_question,
+                turn_identifier_key="question_name",
+                turn_identifier_value=question_identifier,
+            )
+            print(f"Use_response: {user_response}")
+            if user_response is None:
+                break
+            ### END MODIFIED ###
+            chat_history.append(ChatMessage.from_user(text=user_response))
+
+            # Classify user's intent and act accordingly
+            intent, intent_related_response = tasks.handle_user_message(
+                contextualized_question, user_response
+            )
+            # If a question about the study or about health was asked, print the
+            # response that would be sent to users
+            if intent in ["HEALTH_QUESTION", "QUESTION_ABOUT_STUDY"]:
+                print(intent_related_response)
+            elif intent in [
+                "ASKING_TO_STOP_MESSAGES",
+                "ASKING_TO_DELETE_DATA",
+                "REPORTING_AIRTIME_NOT_RECEIVED",
+            ]:
+                print(f"Turn must be notified that user is {intent}")
+            elif intent == "CHITCHAT":
+                print(intent_related_response)
+                print(
+                    (
+                        f"User is chitchatting and needs to still respond to "
+                        f"the previous question: {contextualized_question}"
+                    )
+                )
+            else:
+                # intent must be JOURNEY_RESPONSE
+                pass
+
+            previous_context = anc_user_context.copy()
+            anc_user_context = tasks.extract_anc_data_from_response(
+                user_response, anc_user_context, chat_history
+            )
+            # Identify what changed in user_context
+            diff_keys = [
+                k
+                for k in anc_user_context
+                if anc_user_context[k] != previous_context.get(k)
+            ]
+            for updated_field in diff_keys:
+                logger.info(f"Creating turn for extracted field: {updated_field}")
+                anc_survey_turns.append(
+                    {
+                        "question_name": question_identifier,
+                        "llm_utterance": contextualized_question,
+                        "user_utterance": user_response,
+                        "llm_extracted_user_response": anc_user_context[updated_field],
+                    }
+                )
+        run_results["turns"] = anc_survey_turns
+        simulation_results.append(run_results)
+
+        logger.info("ANC Survey Chat History:")
+        for msg in chat_history:
+            logger.info(f"{msg.role.value}:\n{msg.text}")
+        chat_history = []
+
+    # --- End of Simulation ---
+
+    logger.info("--- Simulation Complete ---")
+    return simulation_results
+
+
+def _process_run(run: AssessmentRun, all_doc_stores: dict) -> dict:
+    """
+    Processes a single validated simulation run. It scores the run if applicable,
+    otherwise returns the raw data.
+    """
+    # Guard Clause: If the run is not scorable, return its data immediately.
+    if run.flow_type not in SCORABLE_ASSESSMENTS:
+        logging.info(f"Appending non-scorable flow to report: {run.flow_type}")
+        return run.model_dump()
+
+    logging.info(f"Processing scorable assessment: {run.flow_type}")
+
+    assessment_questions = tasks.load_and_validate_assessment_questions(
+        run.flow_type, all_doc_stores
+    )
+
+    if not assessment_questions:
+        logging.warning(
+            f"Could not load/validate questions for '{run.flow_type}'. Appending raw run data."
+        )
+        return run.model_dump()
+
+    scored_data = tasks.score_assessment_from_simulation(
+        [run], run.flow_type, assessment_questions
+    )
+
+    if scored_data:
+        return {
+            "scenario_id": run.scenario_id,
+            "flow_type": run.flow_type,
+            **scored_data,
+        }
+
+    return run.model_dump()
+
+
+async def async_main(
+    RESULT_PATH=OUTPUT_PATH,
+    GT_FILE_PATH=GT_FILE_PATH,
+    is_automated=False,
+    save_simulation=False,
+) -> None:
+    """
+    Runs the interactive simulation, orchestrates scoring on the in-memory
+    results, and saves the final augmented report.
+    """
+    logging.info("Initializing database...")
+    await init_db()
+    logging.info("Database initialized.")
+    logging.info("Starting interactive simulation...")
+
+    # 1. Run the simulation to get the raw output directly in memory.
+    raw_simulation_output = await run_simulation()
+    logging.info("Simulation complete. Starting validation and scoring process...")
+
+    # Simple check for the '--automated' flag without using argparse
+    # is_automated = "--automated"  # Placeholder None
+    raw_simulation_output: list[dict[str, Any]] = []
+
+    if is_automated:
+        logging.info("Starting simulation in AUTOMATED mode...")
+        gt_data = read_json(GT_FILE_PATH)
+        gt_scenarios_from_json: list | None = gt_data.get("scenarios")
+
+        gt_scenarios = []
+        if gt_scenarios_from_json:
+            gt_scenarios = [s for s in gt_scenarios_from_json if s.get("enabled", True)]
+            # l_ = [s.get("selected_for_evaluation", True) for s in gt_scenarios_from_json]
+
+        if not gt_scenarios:
+            logging.critical(
+                f"Failed to load ground truth file from {GT_FILE_PATH}. Exiting."
+            )
+            return
+        raw_simulation_output = run_simulation(gt_scenarios=gt_scenarios)
+    else:
+        logging.info("Starting simulation in INTERACTIVE mode...")
+        raw_simulation_output = run_simulation(gt_scenarios=None)
+
+    print("_________ RUN OUPUT__________")
+    print(raw_simulation_output)
+
+    # 2. Validate the IN-MEMORY raw output directly using Pydantic.
+    try:
+        simulation_output = [
+            AssessmentRun.model_validate(run) for run in raw_simulation_output
+        ]
+        logging.info("Simulation output validated successfully.")
+    except ValidationError as e:
+        logging.critical(f"Simulation produced invalid output data:\n{e}")
+        return
+
+    # 3. Load the doc stores which contain the assessment questions and rules.
+    doc_store_dma = load_json_and_validate(DOC_STORE_DMA_PATH, dict)
+    doc_store_kab = load_json_and_validate(DOC_STORE_KAB_PATH, dict)
+
+    if doc_store_dma is None or doc_store_kab is None:
+        logging.critical(
+            "Could not load one or more required doc store files. Exiting."
+        )
+        return
+
+    all_doc_stores = {**doc_store_dma, **doc_store_kab}
+
+    # 4. Process each validated simulation run using the helper function.
+    final_augmented_output = [
+        _process_run(run, all_doc_stores) for run in simulation_output
+    ]
+
+    # 5. Save the final, augmented report.
+    if save_simulation and final_augmented_output:
+        # TODO: This section will be replaced with a database write operation.
+        # For now, it saves the output to a local JSON file for inspection.
+        file_extention = datetime.now().strftime("%y%m%d-%H%M")
+        SIMULATION_FILE_PATH = (
+            RESULT_PATH / f"simulation_run_results_{file_extention}.json"
+        )
+
+        save_json_file(
+            final_augmented_output,
+            SIMULATION_FILE_PATH,
+        )
+        logging.info(f"Processing complete. Final output generated and save to {SIMULATION_FILE_PATH}")
+        return SIMULATION_FILE_PATH
+
+
+def main() -> None:
+    """The synchronous entry point for the script."""
+    try:
+        asyncio.run(async_main())
+    except KeyboardInterrupt:
+        print("\nSimulation cancelled by user.")
+
+
+# MODIFIED: Allow script to be run directly
+if __name__ == "__main__":
+    main()