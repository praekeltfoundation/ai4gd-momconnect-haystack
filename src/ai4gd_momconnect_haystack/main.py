import asyncio
import logging
from datetime import datetime
from os import environ
from pathlib import Path

from dotenv import load_dotenv
from haystack.dataclasses import ChatMessage
from pydantic import ValidationError

from . import tasks
from .database import init_db
from .pydantic_models import AssessmentRun
from .utilities import (
    generate_scenario_id,
    load_json_and_validate,
    save_json_file,
)

load_dotenv()

log_level = environ.get("LOGLEVEL", "WARNING").upper()
logging.basicConfig(level=log_level)
logger = logging.getLogger(__name__)

# TODO: Add confirmation outputs telling the user what we understood their response to be, before sending them a next message.

# Define fixed file paths for the Docker environment
DATA_PATH = Path("src/ai4gd_momconnect_haystack/")

DOC_STORE_DMA_PATH = DATA_PATH / "static_content" / "dma.json"
DOC_STORE_KAB_PATH = DATA_PATH / "static_content" / "kab.json"
OUTPUT_PATH = DATA_PATH / "run_output"
SERVICE_PERSONA_PATH = DATA_PATH / "static_content" / "service_persona.json"

SERVICE_PERSONA = load_json_and_validate(SERVICE_PERSONA_PATH, dict)

# Define which assessments from the doc stores are scorable
SCORABLE_ASSESSMENTS = {
    "dma-assessment",
    "behaviour-assessment",
    "knowledge-assessment",
    "attitude-assessment",
}

# TODO: Align simulation prompts with doc_store for valid responses.
# The prompts used to generate the simulation run (e.g., in contextualization tasks)
# provide response options like "Not at all confident", "A little confident", etc.
# However, the doc_store (e.g., dma.json) expects "I strongly disagree", "I agree", etc.
# for scoring. These must be aligned to ensure correct data extraction and scoring.


async def run_simulation():
    """
    Runs a simulation of the onboarding and assessment process using the pipelines.
    """
    logger.info("--- Starting Haystack POC Simulation ---")
    simulation_results = []

    # --- Simulation ---
    # ** Onboarding Scenario **
    logger.info("\n--- Simulating Onboarding ---")
    user_id = "TestUser"
    user_context = {  # Simulation data collected progressively
        "age": "33",
        "gender": "female",
        "goal": "Complete the onboarding process",
        "province": None,
        "area_type": None,
        "relationship_status": None,
        "education_level": None,
        "hunger_days": None,
        "num_children": None,
        "phone_ownership": None,
        "other": {},
    }
    max_onboarding_steps = 10  # Safety break
    chat_history = []
    onboarding_turns = []
    dma_assessment_turns = []
    kab_k_assessment_turns = []
    kab_a_assessment_turns = []
    kab_b_assessment_turns = []
    anc_survey_turns = []

    sim_onboarding = False
    sim_dma = False
    sim_kab = False
    sim_anc_survey = False

    while True:
        sim = input("Simulate Onboarding? (Y/N)\n> ")
        if sim.lower() in ["y", "yes"]:
            sim_onboarding = True
            break
        elif sim.lower() in ["n", "no"]:
            break
        else:
            print("Please enter 'Y' or 'N'.")

    if sim_onboarding:
        chat_history.append(ChatMessage.from_system(text=SERVICE_PERSONA))
        # Simulate Onboarding
        for attempt in range(max_onboarding_steps):
            print("-" * 20)
            logger.info(f"Onboarding Question Attempt: {attempt + 1}")

            contextualized_question = tasks.get_next_onboarding_question(
                user_context, chat_history
            )
            if not contextualized_question:
                logger.info("Onboarding flow complete.")
                break
            chat_history.append(
                ChatMessage.from_assistant(text=contextualized_question)
            )

            # Simulate User Response & Data Extraction
            # Keep getting a user response until it is one that continues the journey:
            intent = None
            while intent != "JOURNEY_RESPONSE":
                user_response = input(contextualized_question + "\n> ")
                chat_history.append(ChatMessage.from_user(text=user_response))

                # Classify user's intent and act accordingly
                intent, intent_related_response = tasks.handle_user_message(
                    contextualized_question, user_response
                )
                # If a question about the study or about health was asked, print the
                # response that would be sent to users
                if intent in ["HEALTH_QUESTION", "QUESTION_ABOUT_STUDY"]:
                    print(intent_related_response)
                elif intent in [
                    "ASKING_TO_STOP_MESSAGES",
                    "ASKING_TO_DELETE_DATA",
                    "REPORTING_AIRTIME_NOT_RECEIVED",
                ]:
                    print(f"Turn must be notified that user is {intent}")
                elif intent == "CHITCHAT":
                    print(intent_related_response)
                    print(
                        (
                            f"User is chitchatting and needs to still respond to "
                            f"the previous question: {contextualized_question}"
                        )
                    )
                else:
                    # intent must be JOURNEY_RESPONSE
                    pass

            ### Endpoint 2: Turn can call to get extracted data from a user response.
            previous_context = user_context.copy()
            user_context = tasks.extract_onboarding_data_from_response(
                user_response, user_context, chat_history
            )

            # Identify what changed in user_context
            diff_keys = [
                k for k in user_context if user_context[k] != previous_context.get(k)
            ]

            for updated_field in diff_keys:
                # For each piece of extracted info, create a separate turn.
                if updated_field == "other":
                    # Handle cases where multiple 'other' fields might change
                    other_diff = {
                        k: v
                        for k, v in user_context["other"].items()
                        if v != previous_context["other"].get(k)
                    }
                    for key, value in other_diff.items():
                        logger.info(f"Creating turn for extracted field: {key}")
                        onboarding_turns.append(
                            {
                                "question_name": key,
                                "llm_utterance": contextualized_question,
                                "user_utterance": user_response,
                                "llm_extracted_user_response": value,
                            }
                        )
                else:
                    logger.info(f"Creating turn for extracted field: {updated_field}")
                    onboarding_turns.append(
                        {
                            "question_name": updated_field,
                            "llm_utterance": contextualized_question,
                            "user_utterance": user_response,
                            "llm_extracted_user_response": user_context[updated_field],
                        }
                    )
        logger.info("Onboarding Chat History:")
        for msg in chat_history:
            logger.info(f"{msg.role.value}:\n{msg.text}")
        chat_history = []

    # ** DMA Scenario **
    print("")
    while True:
        sim = input("Simulate DMA? (Y/N)\n> ")
        if sim.lower() in ["y", "yes"]:
            sim_dma = True
            break
        elif sim.lower() in ["n", "no"]:
            break
        else:
            print("Please enter 'Y' or 'N'.")

    if sim_dma:
        logger.info("\n--- Simulating DMA ---")
<<<<<<< HEAD
        current_assessment_step = 0
        iterations = 0
=======
>>>>>>> 2316621f
        user_context["goal"] = "Complete the assessment"
        max_assessment_steps = 10  # Safety break
        question_number = 1

        # Simulate Assessment
<<<<<<< HEAD
        while iterations < max_assessment_steps:
            iterations += 1
=======
        for _ in range(max_assessment_steps):
>>>>>>> 2316621f
            print("-" * 20)
            logger.info(f"Assessment Step: Requesting question {question_number}")

            result = tasks.get_assessment_question(
                flow_id="dma-assessment",
                question_number=question_number,
                user_context=user_context,
            )
            if not result:
                logger.info("Assessment flow complete.")
                break
            contextualized_question = result["contextualized_question"]

            # Simulate User Response
            user_response = input(contextualized_question + "\n> ")

            # Classify user's intent and act accordingly
            intent, intent_related_response = tasks.handle_user_message(
                contextualized_question, user_response
            )
            # If a question about the study or about health was asked, print the
            # response that would be sent to users
            if intent in ["HEALTH_QUESTION", "QUESTION_ABOUT_STUDY"]:
                print(intent_related_response)
            elif intent in [
                "ASKING_TO_STOP_MESSAGES",
                "ASKING_TO_DELETE_DATA",
                "REPORTING_AIRTIME_NOT_RECEIVED",
            ]:
                print(f"Turn must be notified that user is {intent}")
            elif intent == "CHITCHAT":
                print(intent_related_response)
                print(
                    (
                        f"User is chitchatting and needs to still respond to "
                        f"the previous question: {contextualized_question}"
                    )
                )
            else:
                # intent must be JOURNEY_RESPONSE
                pass

            result = tasks.validate_assessment_answer(
                user_response, question_number, "dma-assessment"
            )
            if not result:
                logger.warning(
                    f"Response validation failed for question {question_number}."
                )
                continue
<<<<<<< HEAD
            processed_user_response = result["processed_user_response"]
            current_assessment_step = result["current_assessment_step"]
            dma_assessment_turns.append(
                {
                    "question_number": current_assessment_step,
                    "llm_utterance": contextualized_question,
                    "user_utterance": user_response,
                    "llm_extracted_user_response": processed_user_response,
                }
            )
=======
            question_number = result["next_question_number"]
>>>>>>> 2316621f

    # ** KAB Scenario **
    print("")
    while True:
        sim = input("Simulate KAB? (Y/N)\n> ")
        if sim.lower() in ["y", "yes"]:
            sim_kab = True
            break
        elif sim.lower() in ["n", "no"]:
            break
        else:
            print("Please enter 'Y' or 'N'.")

    if sim_kab:
        for flow_id in [
            "knowledge-assessment",
            "attitude-assessment",
            "behaviour-pre-assessment",
        ]:
            logger.info("\n--- Simulating KAB ---")
<<<<<<< HEAD
            current_assessment_step = 0
            iterations = 0
=======
            question_number = 1
>>>>>>> 2316621f
            user_context["goal"] = "Complete the assessment"
            max_assessment_steps = 20  # Safety break

            # Simulate Assessments
<<<<<<< HEAD
            while iterations < max_assessment_steps:
                iterations += 1
=======
            for _ in range(max_assessment_steps):
>>>>>>> 2316621f
                print("-" * 20)
                logger.info(f"Assessment Step: Requesting question {question_number}")

                result = tasks.get_assessment_question(
                    flow_id=flow_id,
                    question_number=question_number,
                    user_context=user_context,
                )
                if not result:
                    logger.info("Assessment flow complete.")
                    break
                contextualized_question = result["contextualized_question"]

                # Simulate User Response
                user_response = input(contextualized_question + "\n> ")

                # Classify user's intent and act accordingly
                intent, intent_related_response = tasks.handle_user_message(
                    contextualized_question, user_response
                )
                # If a question about the study or about health was asked, print the
                # response that would be sent to users
                if intent in ["HEALTH_QUESTION", "QUESTION_ABOUT_STUDY"]:
                    print(intent_related_response)
                elif intent in [
                    "ASKING_TO_STOP_MESSAGES",
                    "ASKING_TO_DELETE_DATA",
                    "REPORTING_AIRTIME_NOT_RECEIVED",
                ]:
                    print(f"Turn must be notified that user is {intent}")
                elif intent == "CHITCHAT":
                    print(intent_related_response)
                    print(
                        (
                            f"User is chitchatting and needs to still respond to "
                            f"the previous question: {contextualized_question}"
                        )
                    )
                else:
                    # intent must be JOURNEY_RESPONSE
                    pass

                result = tasks.validate_assessment_answer(
                    user_response, question_number, flow_id
                )
                if not result:
                    logger.warning(
                        f"Response validation failed for question {question_number}."
                    )
                    continue
<<<<<<< HEAD
                processed_user_response = result["processed_user_response"]
                current_assessment_step = result["current_assessment_step"]
                if flow_id == "knowledge-assessment":
                    kab_k_assessment_turns.append(
                        {
                            "question_number": current_assessment_step,
                            "llm_utterance": contextualized_question,
                            "user_utterance": user_response,
                            "llm_extracted_user_response": processed_user_response,
                        }
                    )
                elif flow_id == "attitude-assessment":
                    kab_a_assessment_turns.append(
                        {
                            "question_number": current_assessment_step,
                            "llm_utterance": contextualized_question,
                            "user_utterance": user_response,
                            "llm_extracted_user_response": processed_user_response,
                        }
                    )
                else:
                    kab_b_assessment_turns.append(
                        {
                            "question_number": current_assessment_step,
                            "llm_utterance": contextualized_question,
                            "user_utterance": user_response,
                            "llm_extracted_user_response": processed_user_response,
                        }
                    )
=======
                question_number = result["next_question_number"]
>>>>>>> 2316621f

    # ** ANC Survey Scenario **
    print("")
    while True:
        sim = input("Simulate ANC Survey? (Y/N)\n> ")
        if sim.lower() in ["y", "yes"]:
            sim_anc_survey = True
            break
        elif sim.lower() in ["n", "no"]:
            break
        else:
            print("Please enter 'Y' or 'N'.")

    if sim_anc_survey:
        logger.info("\n--- Simulating ANC Survey ---")
        chat_history.append(ChatMessage.from_system(text=SERVICE_PERSONA))
        anc_user_context = {
            "age": user_context.get("age"),
            "gender": user_context.get("gender"),
            "goal": "Complete the ANC survey",
        }
        survey_complete = False
        iterations = 0
        max_survey_steps = 25  # Safety break

        # Simulate ANC Survey
        while iterations < max_survey_steps and not survey_complete:
            iterations += 1
            print("-" * 20)
            logger.info("ANC Survey Step: Requesting next question...")

            result = tasks.get_anc_survey_question(
                user_context=anc_user_context, chat_history=chat_history
            )

            if not result or not result.get("contextualized_question"):
                logger.info("Could not get next survey question. Ending flow.")
                break

            contextualized_question = result["contextualized_question"]
            survey_complete = result.get("is_final_step", False)

            # Simulate User Response
            chat_history.append(
                ChatMessage.from_assistant(text=contextualized_question)
            )
            user_response = input(contextualized_question + "\n> ")
            chat_history.append(ChatMessage.from_user(text=user_response))

            # Classify user's intent and act accordingly
            intent, intent_related_response = tasks.handle_user_message(
                contextualized_question, user_response
            )
            # If a question about the study or about health was asked, print the
            # response that would be sent to users
            if intent in ["HEALTH_QUESTION", "QUESTION_ABOUT_STUDY"]:
                print(intent_related_response)
            elif intent in [
                "ASKING_TO_STOP_MESSAGES",
                "ASKING_TO_DELETE_DATA",
                "REPORTING_AIRTIME_NOT_RECEIVED",
            ]:
                print(f"Turn must be notified that user is {intent}")
            elif intent == "CHITCHAT":
                print(intent_related_response)
                print(
                    (
                        f"User is chitchatting and needs to still respond to "
                        f"the previous question: {contextualized_question}"
                    )
                )
            else:
                # intent must be JOURNEY_RESPONSE
                pass

            if survey_complete:
                logger.info("Survey flow complete.")
                break

            previous_context = anc_user_context.copy()
            anc_user_context = tasks.extract_anc_data_from_response(
                user_response, anc_user_context, chat_history
            )
            # Identify what changed in user_context
            diff_keys = [
                k
                for k in anc_user_context
                if anc_user_context[k] != previous_context.get(k)
            ]
            for updated_field in diff_keys:
                logger.info(f"Creating turn for extracted field: {updated_field}")
                anc_survey_turns.append(
                    {
                        "llm_utterance": contextualized_question,
                        "user_utterance": user_response,
                        "llm_extracted_user_response": anc_user_context[updated_field],
                    }
                )
        logger.info("ANC Survey Chat History:")
        for msg in chat_history:
            logger.info(f"{msg.role.value}:\n{msg.text}")
        chat_history = []

    current_assessment_step = result["current_assessment_step"]
    processed_user_response = result["processed_user_response"]

    # --- End of Simulation ---
    # Compile simulation results for manual evals.
    if onboarding_turns:
        simulation_results.append(
            {
                "scenario_id": generate_scenario_id(
                    flow_type="onboarding", username=user_id
                ),  # TODO: Find a way to pass the username dynamically
                "flow_type": "onboarding",
                "turns": onboarding_turns,
            }
        )
    if dma_assessment_turns:
        simulation_results.append(
            {
                "scenario_id": generate_scenario_id(
                    flow_type="dma-assessment", username=user_id
                ),
                "flow_type": "dma-assessment",
                "turns": dma_assessment_turns,
            }
        )
    if kab_k_assessment_turns:
        simulation_results.append(
            {
                "scenario_id": generate_scenario_id(
                    flow_type="knowledge-assessment", username=user_id
                ),
                "flow_type": "knowledge-assessment",
                "turns": kab_k_assessment_turns,
            }
        )
        simulation_results.append(
            {
                "scenario_id": generate_scenario_id(
                    flow_type="attitude-assessment", username=user_id
                ),
                "flow_type": "attitude-assessment",
                "turns": kab_a_assessment_turns,
            }
        )
        simulation_results.append(
            {
                "scenario_id": generate_scenario_id(
                    flow_type="behaviour-pre-assessment", username=user_id
                ),
                "flow_type": "behaviour-pre-assessment",
                "turns": kab_b_assessment_turns,
            }
        )

    logger.info("--- Simulation Complete ---")
    return simulation_results


def _process_run(run: AssessmentRun, all_doc_stores: dict) -> dict:
    """
    Processes a single validated simulation run. It scores the run if applicable,
    otherwise returns the raw data.
    """
    # Guard Clause: If the run is not scorable, return its data immediately.
    if run.flow_type not in SCORABLE_ASSESSMENTS:
        logging.info(f"Appending non-scorable flow to report: {run.flow_type}")
        return run.model_dump()

    logging.info(f"Processing scorable assessment: {run.flow_type}")

    assessment_questions = tasks.load_and_validate_assessment_questions(
        run.flow_type, all_doc_stores
    )

    if not assessment_questions:
        logging.warning(
            f"Could not load/validate questions for '{run.flow_type}'. Appending raw run data."
        )
        return run.model_dump()

    scored_data = tasks.score_assessment_from_simulation(
        [run], run.flow_type, assessment_questions
    )

    if scored_data:
        return {
            "scenario_id": run.scenario_id,
            "flow_type": run.flow_type,
            **scored_data,
        }

    return run.model_dump()


async def async_main() -> None:
    """
    Runs the interactive simulation, orchestrates scoring on the in-memory
    results, and saves the final augmented report.
    """
    logging.info("Initializing database...")
    await init_db()
    logging.info("Database initialized.")
    logging.info("Starting interactive simulation...")

    # 1. Run the simulation to get the raw output directly in memory.
    raw_simulation_output = await run_simulation()
    logging.info("Simulation complete. Starting validation and scoring process...")

    # 2. Validate the IN-MEMORY raw output directly using Pydantic.
    try:
        simulation_output = [
            AssessmentRun.model_validate(run) for run in raw_simulation_output
        ]
        logging.info("Simulation output validated successfully.")
    except ValidationError as e:
        logging.critical(f"Simulation produced invalid output data:\n{e}")
        return

    # 3. Load the doc stores which contain the assessment questions and rules.
    doc_store_dma = load_json_and_validate(DOC_STORE_DMA_PATH, dict)
    doc_store_kab = load_json_and_validate(DOC_STORE_KAB_PATH, dict)

    if doc_store_dma is None or doc_store_kab is None:
        logging.critical(
            "Could not load one or more required doc store files. Exiting."
        )
        return

    all_doc_stores = {**doc_store_dma, **doc_store_kab}

    # 4. Process each validated simulation run using the helper function.
    final_augmented_output = [
        _process_run(run, all_doc_stores) for run in simulation_output
    ]

    # 5. Save the final, augmented report.
    if final_augmented_output:
        # TODO: This section will be replaced with a database write operation.
        # For now, it saves the output to a local JSON file for inspection.
        timestamp = datetime.now().strftime("%Y%m%d_%H%M%S")
        save_json_file(
            final_augmented_output,
            OUTPUT_PATH / f"final_augmented_output_{timestamp}.json",
        )
        logging.info("Processing complete. Final output generated.")


def main() -> None:
    """The synchronous entry point for the script."""
    try:
        asyncio.run(async_main())
    except KeyboardInterrupt:
        print("\nSimulation cancelled by user.")
<|MERGE_RESOLUTION|>--- conflicted
+++ resolved
@@ -1,664 +1,644 @@
-import asyncio
-import logging
-from datetime import datetime
-from os import environ
-from pathlib import Path
-
-from dotenv import load_dotenv
-from haystack.dataclasses import ChatMessage
-from pydantic import ValidationError
-
-from . import tasks
-from .database import init_db
-from .pydantic_models import AssessmentRun
-from .utilities import (
-    generate_scenario_id,
-    load_json_and_validate,
-    save_json_file,
-)
-
-load_dotenv()
-
-log_level = environ.get("LOGLEVEL", "WARNING").upper()
-logging.basicConfig(level=log_level)
-logger = logging.getLogger(__name__)
-
-# TODO: Add confirmation outputs telling the user what we understood their response to be, before sending them a next message.
-
-# Define fixed file paths for the Docker environment
-DATA_PATH = Path("src/ai4gd_momconnect_haystack/")
-
-DOC_STORE_DMA_PATH = DATA_PATH / "static_content" / "dma.json"
-DOC_STORE_KAB_PATH = DATA_PATH / "static_content" / "kab.json"
-OUTPUT_PATH = DATA_PATH / "run_output"
-SERVICE_PERSONA_PATH = DATA_PATH / "static_content" / "service_persona.json"
-
-SERVICE_PERSONA = load_json_and_validate(SERVICE_PERSONA_PATH, dict)
-
-# Define which assessments from the doc stores are scorable
-SCORABLE_ASSESSMENTS = {
-    "dma-assessment",
-    "behaviour-assessment",
-    "knowledge-assessment",
-    "attitude-assessment",
-}
-
-# TODO: Align simulation prompts with doc_store for valid responses.
-# The prompts used to generate the simulation run (e.g., in contextualization tasks)
-# provide response options like "Not at all confident", "A little confident", etc.
-# However, the doc_store (e.g., dma.json) expects "I strongly disagree", "I agree", etc.
-# for scoring. These must be aligned to ensure correct data extraction and scoring.
-
-
-async def run_simulation():
-    """
-    Runs a simulation of the onboarding and assessment process using the pipelines.
-    """
-    logger.info("--- Starting Haystack POC Simulation ---")
-    simulation_results = []
-
-    # --- Simulation ---
-    # ** Onboarding Scenario **
-    logger.info("\n--- Simulating Onboarding ---")
-    user_id = "TestUser"
-    user_context = {  # Simulation data collected progressively
-        "age": "33",
-        "gender": "female",
-        "goal": "Complete the onboarding process",
-        "province": None,
-        "area_type": None,
-        "relationship_status": None,
-        "education_level": None,
-        "hunger_days": None,
-        "num_children": None,
-        "phone_ownership": None,
-        "other": {},
-    }
-    max_onboarding_steps = 10  # Safety break
-    chat_history = []
-    onboarding_turns = []
-    dma_assessment_turns = []
-    kab_k_assessment_turns = []
-    kab_a_assessment_turns = []
-    kab_b_assessment_turns = []
-    anc_survey_turns = []
-
-    sim_onboarding = False
-    sim_dma = False
-    sim_kab = False
-    sim_anc_survey = False
-
-    while True:
-        sim = input("Simulate Onboarding? (Y/N)\n> ")
-        if sim.lower() in ["y", "yes"]:
-            sim_onboarding = True
-            break
-        elif sim.lower() in ["n", "no"]:
-            break
-        else:
-            print("Please enter 'Y' or 'N'.")
-
-    if sim_onboarding:
-        chat_history.append(ChatMessage.from_system(text=SERVICE_PERSONA))
-        # Simulate Onboarding
-        for attempt in range(max_onboarding_steps):
-            print("-" * 20)
-            logger.info(f"Onboarding Question Attempt: {attempt + 1}")
-
-            contextualized_question = tasks.get_next_onboarding_question(
-                user_context, chat_history
-            )
-            if not contextualized_question:
-                logger.info("Onboarding flow complete.")
-                break
-            chat_history.append(
-                ChatMessage.from_assistant(text=contextualized_question)
-            )
-
-            # Simulate User Response & Data Extraction
-            # Keep getting a user response until it is one that continues the journey:
-            intent = None
-            while intent != "JOURNEY_RESPONSE":
-                user_response = input(contextualized_question + "\n> ")
-                chat_history.append(ChatMessage.from_user(text=user_response))
-
-                # Classify user's intent and act accordingly
-                intent, intent_related_response = tasks.handle_user_message(
-                    contextualized_question, user_response
-                )
-                # If a question about the study or about health was asked, print the
-                # response that would be sent to users
-                if intent in ["HEALTH_QUESTION", "QUESTION_ABOUT_STUDY"]:
-                    print(intent_related_response)
-                elif intent in [
-                    "ASKING_TO_STOP_MESSAGES",
-                    "ASKING_TO_DELETE_DATA",
-                    "REPORTING_AIRTIME_NOT_RECEIVED",
-                ]:
-                    print(f"Turn must be notified that user is {intent}")
-                elif intent == "CHITCHAT":
-                    print(intent_related_response)
-                    print(
-                        (
-                            f"User is chitchatting and needs to still respond to "
-                            f"the previous question: {contextualized_question}"
-                        )
-                    )
-                else:
-                    # intent must be JOURNEY_RESPONSE
-                    pass
-
-            ### Endpoint 2: Turn can call to get extracted data from a user response.
-            previous_context = user_context.copy()
-            user_context = tasks.extract_onboarding_data_from_response(
-                user_response, user_context, chat_history
-            )
-
-            # Identify what changed in user_context
-            diff_keys = [
-                k for k in user_context if user_context[k] != previous_context.get(k)
-            ]
-
-            for updated_field in diff_keys:
-                # For each piece of extracted info, create a separate turn.
-                if updated_field == "other":
-                    # Handle cases where multiple 'other' fields might change
-                    other_diff = {
-                        k: v
-                        for k, v in user_context["other"].items()
-                        if v != previous_context["other"].get(k)
-                    }
-                    for key, value in other_diff.items():
-                        logger.info(f"Creating turn for extracted field: {key}")
-                        onboarding_turns.append(
-                            {
-                                "question_name": key,
-                                "llm_utterance": contextualized_question,
-                                "user_utterance": user_response,
-                                "llm_extracted_user_response": value,
-                            }
-                        )
-                else:
-                    logger.info(f"Creating turn for extracted field: {updated_field}")
-                    onboarding_turns.append(
-                        {
-                            "question_name": updated_field,
-                            "llm_utterance": contextualized_question,
-                            "user_utterance": user_response,
-                            "llm_extracted_user_response": user_context[updated_field],
-                        }
-                    )
-        logger.info("Onboarding Chat History:")
-        for msg in chat_history:
-            logger.info(f"{msg.role.value}:\n{msg.text}")
-        chat_history = []
-
-    # ** DMA Scenario **
-    print("")
-    while True:
-        sim = input("Simulate DMA? (Y/N)\n> ")
-        if sim.lower() in ["y", "yes"]:
-            sim_dma = True
-            break
-        elif sim.lower() in ["n", "no"]:
-            break
-        else:
-            print("Please enter 'Y' or 'N'.")
-
-    if sim_dma:
-        logger.info("\n--- Simulating DMA ---")
-<<<<<<< HEAD
-        current_assessment_step = 0
-        iterations = 0
-=======
->>>>>>> 2316621f
-        user_context["goal"] = "Complete the assessment"
-        max_assessment_steps = 10  # Safety break
-        question_number = 1
-
-        # Simulate Assessment
-<<<<<<< HEAD
-        while iterations < max_assessment_steps:
-            iterations += 1
-=======
-        for _ in range(max_assessment_steps):
->>>>>>> 2316621f
-            print("-" * 20)
-            logger.info(f"Assessment Step: Requesting question {question_number}")
-
-            result = tasks.get_assessment_question(
-                flow_id="dma-assessment",
-                question_number=question_number,
-                user_context=user_context,
-            )
-            if not result:
-                logger.info("Assessment flow complete.")
-                break
-            contextualized_question = result["contextualized_question"]
-
-            # Simulate User Response
-            user_response = input(contextualized_question + "\n> ")
-
-            # Classify user's intent and act accordingly
-            intent, intent_related_response = tasks.handle_user_message(
-                contextualized_question, user_response
-            )
-            # If a question about the study or about health was asked, print the
-            # response that would be sent to users
-            if intent in ["HEALTH_QUESTION", "QUESTION_ABOUT_STUDY"]:
-                print(intent_related_response)
-            elif intent in [
-                "ASKING_TO_STOP_MESSAGES",
-                "ASKING_TO_DELETE_DATA",
-                "REPORTING_AIRTIME_NOT_RECEIVED",
-            ]:
-                print(f"Turn must be notified that user is {intent}")
-            elif intent == "CHITCHAT":
-                print(intent_related_response)
-                print(
-                    (
-                        f"User is chitchatting and needs to still respond to "
-                        f"the previous question: {contextualized_question}"
-                    )
-                )
-            else:
-                # intent must be JOURNEY_RESPONSE
-                pass
-
-            result = tasks.validate_assessment_answer(
-                user_response, question_number, "dma-assessment"
-            )
-            if not result:
-                logger.warning(
-                    f"Response validation failed for question {question_number}."
-                )
-                continue
-<<<<<<< HEAD
-            processed_user_response = result["processed_user_response"]
-            current_assessment_step = result["current_assessment_step"]
-            dma_assessment_turns.append(
-                {
-                    "question_number": current_assessment_step,
-                    "llm_utterance": contextualized_question,
-                    "user_utterance": user_response,
-                    "llm_extracted_user_response": processed_user_response,
-                }
-            )
-=======
-            question_number = result["next_question_number"]
->>>>>>> 2316621f
-
-    # ** KAB Scenario **
-    print("")
-    while True:
-        sim = input("Simulate KAB? (Y/N)\n> ")
-        if sim.lower() in ["y", "yes"]:
-            sim_kab = True
-            break
-        elif sim.lower() in ["n", "no"]:
-            break
-        else:
-            print("Please enter 'Y' or 'N'.")
-
-    if sim_kab:
-        for flow_id in [
-            "knowledge-assessment",
-            "attitude-assessment",
-            "behaviour-pre-assessment",
-        ]:
-            logger.info("\n--- Simulating KAB ---")
-<<<<<<< HEAD
-            current_assessment_step = 0
-            iterations = 0
-=======
-            question_number = 1
->>>>>>> 2316621f
-            user_context["goal"] = "Complete the assessment"
-            max_assessment_steps = 20  # Safety break
-
-            # Simulate Assessments
-<<<<<<< HEAD
-            while iterations < max_assessment_steps:
-                iterations += 1
-=======
-            for _ in range(max_assessment_steps):
->>>>>>> 2316621f
-                print("-" * 20)
-                logger.info(f"Assessment Step: Requesting question {question_number}")
-
-                result = tasks.get_assessment_question(
-                    flow_id=flow_id,
-                    question_number=question_number,
-                    user_context=user_context,
-                )
-                if not result:
-                    logger.info("Assessment flow complete.")
-                    break
-                contextualized_question = result["contextualized_question"]
-
-                # Simulate User Response
-                user_response = input(contextualized_question + "\n> ")
-
-                # Classify user's intent and act accordingly
-                intent, intent_related_response = tasks.handle_user_message(
-                    contextualized_question, user_response
-                )
-                # If a question about the study or about health was asked, print the
-                # response that would be sent to users
-                if intent in ["HEALTH_QUESTION", "QUESTION_ABOUT_STUDY"]:
-                    print(intent_related_response)
-                elif intent in [
-                    "ASKING_TO_STOP_MESSAGES",
-                    "ASKING_TO_DELETE_DATA",
-                    "REPORTING_AIRTIME_NOT_RECEIVED",
-                ]:
-                    print(f"Turn must be notified that user is {intent}")
-                elif intent == "CHITCHAT":
-                    print(intent_related_response)
-                    print(
-                        (
-                            f"User is chitchatting and needs to still respond to "
-                            f"the previous question: {contextualized_question}"
-                        )
-                    )
-                else:
-                    # intent must be JOURNEY_RESPONSE
-                    pass
-
-                result = tasks.validate_assessment_answer(
-                    user_response, question_number, flow_id
-                )
-                if not result:
-                    logger.warning(
-                        f"Response validation failed for question {question_number}."
-                    )
-                    continue
-<<<<<<< HEAD
-                processed_user_response = result["processed_user_response"]
-                current_assessment_step = result["current_assessment_step"]
-                if flow_id == "knowledge-assessment":
-                    kab_k_assessment_turns.append(
-                        {
-                            "question_number": current_assessment_step,
-                            "llm_utterance": contextualized_question,
-                            "user_utterance": user_response,
-                            "llm_extracted_user_response": processed_user_response,
-                        }
-                    )
-                elif flow_id == "attitude-assessment":
-                    kab_a_assessment_turns.append(
-                        {
-                            "question_number": current_assessment_step,
-                            "llm_utterance": contextualized_question,
-                            "user_utterance": user_response,
-                            "llm_extracted_user_response": processed_user_response,
-                        }
-                    )
-                else:
-                    kab_b_assessment_turns.append(
-                        {
-                            "question_number": current_assessment_step,
-                            "llm_utterance": contextualized_question,
-                            "user_utterance": user_response,
-                            "llm_extracted_user_response": processed_user_response,
-                        }
-                    )
-=======
-                question_number = result["next_question_number"]
->>>>>>> 2316621f
-
-    # ** ANC Survey Scenario **
-    print("")
-    while True:
-        sim = input("Simulate ANC Survey? (Y/N)\n> ")
-        if sim.lower() in ["y", "yes"]:
-            sim_anc_survey = True
-            break
-        elif sim.lower() in ["n", "no"]:
-            break
-        else:
-            print("Please enter 'Y' or 'N'.")
-
-    if sim_anc_survey:
-        logger.info("\n--- Simulating ANC Survey ---")
-        chat_history.append(ChatMessage.from_system(text=SERVICE_PERSONA))
-        anc_user_context = {
-            "age": user_context.get("age"),
-            "gender": user_context.get("gender"),
-            "goal": "Complete the ANC survey",
-        }
-        survey_complete = False
-        iterations = 0
-        max_survey_steps = 25  # Safety break
-
-        # Simulate ANC Survey
-        while iterations < max_survey_steps and not survey_complete:
-            iterations += 1
-            print("-" * 20)
-            logger.info("ANC Survey Step: Requesting next question...")
-
-            result = tasks.get_anc_survey_question(
-                user_context=anc_user_context, chat_history=chat_history
-            )
-
-            if not result or not result.get("contextualized_question"):
-                logger.info("Could not get next survey question. Ending flow.")
-                break
-
-            contextualized_question = result["contextualized_question"]
-            survey_complete = result.get("is_final_step", False)
-
-            # Simulate User Response
-            chat_history.append(
-                ChatMessage.from_assistant(text=contextualized_question)
-            )
-            user_response = input(contextualized_question + "\n> ")
-            chat_history.append(ChatMessage.from_user(text=user_response))
-
-            # Classify user's intent and act accordingly
-            intent, intent_related_response = tasks.handle_user_message(
-                contextualized_question, user_response
-            )
-            # If a question about the study or about health was asked, print the
-            # response that would be sent to users
-            if intent in ["HEALTH_QUESTION", "QUESTION_ABOUT_STUDY"]:
-                print(intent_related_response)
-            elif intent in [
-                "ASKING_TO_STOP_MESSAGES",
-                "ASKING_TO_DELETE_DATA",
-                "REPORTING_AIRTIME_NOT_RECEIVED",
-            ]:
-                print(f"Turn must be notified that user is {intent}")
-            elif intent == "CHITCHAT":
-                print(intent_related_response)
-                print(
-                    (
-                        f"User is chitchatting and needs to still respond to "
-                        f"the previous question: {contextualized_question}"
-                    )
-                )
-            else:
-                # intent must be JOURNEY_RESPONSE
-                pass
-
-            if survey_complete:
-                logger.info("Survey flow complete.")
-                break
-
-            previous_context = anc_user_context.copy()
-            anc_user_context = tasks.extract_anc_data_from_response(
-                user_response, anc_user_context, chat_history
-            )
-            # Identify what changed in user_context
-            diff_keys = [
-                k
-                for k in anc_user_context
-                if anc_user_context[k] != previous_context.get(k)
-            ]
-            for updated_field in diff_keys:
-                logger.info(f"Creating turn for extracted field: {updated_field}")
-                anc_survey_turns.append(
-                    {
-                        "llm_utterance": contextualized_question,
-                        "user_utterance": user_response,
-                        "llm_extracted_user_response": anc_user_context[updated_field],
-                    }
-                )
-        logger.info("ANC Survey Chat History:")
-        for msg in chat_history:
-            logger.info(f"{msg.role.value}:\n{msg.text}")
-        chat_history = []
-
-    current_assessment_step = result["current_assessment_step"]
-    processed_user_response = result["processed_user_response"]
-
-    # --- End of Simulation ---
-    # Compile simulation results for manual evals.
-    if onboarding_turns:
-        simulation_results.append(
-            {
-                "scenario_id": generate_scenario_id(
-                    flow_type="onboarding", username=user_id
-                ),  # TODO: Find a way to pass the username dynamically
-                "flow_type": "onboarding",
-                "turns": onboarding_turns,
-            }
-        )
-    if dma_assessment_turns:
-        simulation_results.append(
-            {
-                "scenario_id": generate_scenario_id(
-                    flow_type="dma-assessment", username=user_id
-                ),
-                "flow_type": "dma-assessment",
-                "turns": dma_assessment_turns,
-            }
-        )
-    if kab_k_assessment_turns:
-        simulation_results.append(
-            {
-                "scenario_id": generate_scenario_id(
-                    flow_type="knowledge-assessment", username=user_id
-                ),
-                "flow_type": "knowledge-assessment",
-                "turns": kab_k_assessment_turns,
-            }
-        )
-        simulation_results.append(
-            {
-                "scenario_id": generate_scenario_id(
-                    flow_type="attitude-assessment", username=user_id
-                ),
-                "flow_type": "attitude-assessment",
-                "turns": kab_a_assessment_turns,
-            }
-        )
-        simulation_results.append(
-            {
-                "scenario_id": generate_scenario_id(
-                    flow_type="behaviour-pre-assessment", username=user_id
-                ),
-                "flow_type": "behaviour-pre-assessment",
-                "turns": kab_b_assessment_turns,
-            }
-        )
-
-    logger.info("--- Simulation Complete ---")
-    return simulation_results
-
-
-def _process_run(run: AssessmentRun, all_doc_stores: dict) -> dict:
-    """
-    Processes a single validated simulation run. It scores the run if applicable,
-    otherwise returns the raw data.
-    """
-    # Guard Clause: If the run is not scorable, return its data immediately.
-    if run.flow_type not in SCORABLE_ASSESSMENTS:
-        logging.info(f"Appending non-scorable flow to report: {run.flow_type}")
-        return run.model_dump()
-
-    logging.info(f"Processing scorable assessment: {run.flow_type}")
-
-    assessment_questions = tasks.load_and_validate_assessment_questions(
-        run.flow_type, all_doc_stores
-    )
-
-    if not assessment_questions:
-        logging.warning(
-            f"Could not load/validate questions for '{run.flow_type}'. Appending raw run data."
-        )
-        return run.model_dump()
-
-    scored_data = tasks.score_assessment_from_simulation(
-        [run], run.flow_type, assessment_questions
-    )
-
-    if scored_data:
-        return {
-            "scenario_id": run.scenario_id,
-            "flow_type": run.flow_type,
-            **scored_data,
-        }
-
-    return run.model_dump()
-
-
-async def async_main() -> None:
-    """
-    Runs the interactive simulation, orchestrates scoring on the in-memory
-    results, and saves the final augmented report.
-    """
-    logging.info("Initializing database...")
-    await init_db()
-    logging.info("Database initialized.")
-    logging.info("Starting interactive simulation...")
-
-    # 1. Run the simulation to get the raw output directly in memory.
-    raw_simulation_output = await run_simulation()
-    logging.info("Simulation complete. Starting validation and scoring process...")
-
-    # 2. Validate the IN-MEMORY raw output directly using Pydantic.
-    try:
-        simulation_output = [
-            AssessmentRun.model_validate(run) for run in raw_simulation_output
-        ]
-        logging.info("Simulation output validated successfully.")
-    except ValidationError as e:
-        logging.critical(f"Simulation produced invalid output data:\n{e}")
-        return
-
-    # 3. Load the doc stores which contain the assessment questions and rules.
-    doc_store_dma = load_json_and_validate(DOC_STORE_DMA_PATH, dict)
-    doc_store_kab = load_json_and_validate(DOC_STORE_KAB_PATH, dict)
-
-    if doc_store_dma is None or doc_store_kab is None:
-        logging.critical(
-            "Could not load one or more required doc store files. Exiting."
-        )
-        return
-
-    all_doc_stores = {**doc_store_dma, **doc_store_kab}
-
-    # 4. Process each validated simulation run using the helper function.
-    final_augmented_output = [
-        _process_run(run, all_doc_stores) for run in simulation_output
-    ]
-
-    # 5. Save the final, augmented report.
-    if final_augmented_output:
-        # TODO: This section will be replaced with a database write operation.
-        # For now, it saves the output to a local JSON file for inspection.
-        timestamp = datetime.now().strftime("%Y%m%d_%H%M%S")
-        save_json_file(
-            final_augmented_output,
-            OUTPUT_PATH / f"final_augmented_output_{timestamp}.json",
-        )
-        logging.info("Processing complete. Final output generated.")
-
-
-def main() -> None:
-    """The synchronous entry point for the script."""
-    try:
-        asyncio.run(async_main())
-    except KeyboardInterrupt:
-        print("\nSimulation cancelled by user.")
+import asyncio
+import logging
+from datetime import datetime
+from os import environ
+from pathlib import Path
+
+from dotenv import load_dotenv
+from haystack.dataclasses import ChatMessage
+from pydantic import ValidationError
+
+from . import tasks
+from .database import init_db
+from .pydantic_models import AssessmentRun
+from .utilities import (
+    generate_scenario_id,
+    load_json_and_validate,
+    save_json_file,
+)
+
+load_dotenv()
+
+log_level = environ.get("LOGLEVEL", "WARNING").upper()
+logging.basicConfig(level=log_level)
+logger = logging.getLogger(__name__)
+
+# TODO: Add confirmation outputs telling the user what we understood their response to be, before sending them a next message.
+
+# Define fixed file paths for the Docker environment
+DATA_PATH = Path("src/ai4gd_momconnect_haystack/")
+
+DOC_STORE_DMA_PATH = DATA_PATH / "static_content" / "dma.json"
+DOC_STORE_KAB_PATH = DATA_PATH / "static_content" / "kab.json"
+OUTPUT_PATH = DATA_PATH / "run_output"
+SERVICE_PERSONA_PATH = DATA_PATH / "static_content" / "service_persona.json"
+
+SERVICE_PERSONA = load_json_and_validate(SERVICE_PERSONA_PATH, dict)
+
+# Define which assessments from the doc stores are scorable
+SCORABLE_ASSESSMENTS = {
+    "dma-assessment",
+    "behaviour-assessment",
+    "knowledge-assessment",
+    "attitude-assessment",
+}
+
+# TODO: Align simulation prompts with doc_store for valid responses.
+# The prompts used to generate the simulation run (e.g., in contextualization tasks)
+# provide response options like "Not at all confident", "A little confident", etc.
+# However, the doc_store (e.g., dma.json) expects "I strongly disagree", "I agree", etc.
+# for scoring. These must be aligned to ensure correct data extraction and scoring.
+
+
+async def run_simulation():
+    """
+    Runs a simulation of the onboarding and assessment process using the pipelines.
+    """
+    logger.info("--- Starting Haystack POC Simulation ---")
+    simulation_results = []
+
+    # --- Simulation ---
+    # ** Onboarding Scenario **
+    logger.info("\n--- Simulating Onboarding ---")
+    user_id = "TestUser"
+    user_context = {  # Simulation data collected progressively
+        "age": "33",
+        "gender": "female",
+        "goal": "Complete the onboarding process",
+        "province": None,
+        "area_type": None,
+        "relationship_status": None,
+        "education_level": None,
+        "hunger_days": None,
+        "num_children": None,
+        "phone_ownership": None,
+        "other": {},
+    }
+    max_onboarding_steps = 10  # Safety break
+    chat_history = []
+    onboarding_turns = []
+    dma_assessment_turns = []
+    kab_k_assessment_turns = []
+    kab_a_assessment_turns = []
+    kab_b_assessment_turns = []
+    anc_survey_turns = []
+
+    sim_onboarding = False
+    sim_dma = False
+    sim_kab = False
+    sim_anc_survey = False
+
+    while True:
+        sim = input("Simulate Onboarding? (Y/N)\n> ")
+        if sim.lower() in ["y", "yes"]:
+            sim_onboarding = True
+            break
+        elif sim.lower() in ["n", "no"]:
+            break
+        else:
+            print("Please enter 'Y' or 'N'.")
+
+    if sim_onboarding:
+        chat_history.append(ChatMessage.from_system(text=SERVICE_PERSONA))
+        # Simulate Onboarding
+        for attempt in range(max_onboarding_steps):
+            print("-" * 20)
+            logger.info(f"Onboarding Question Attempt: {attempt + 1}")
+
+            contextualized_question = tasks.get_next_onboarding_question(
+                user_context, chat_history
+            )
+            if not contextualized_question:
+                logger.info("Onboarding flow complete.")
+                break
+            chat_history.append(
+                ChatMessage.from_assistant(text=contextualized_question)
+            )
+
+            # Simulate User Response & Data Extraction
+            # Keep getting a user response until it is one that continues the journey:
+            intent = None
+            while intent != "JOURNEY_RESPONSE":
+                user_response = input(contextualized_question + "\n> ")
+                chat_history.append(ChatMessage.from_user(text=user_response))
+
+                # Classify user's intent and act accordingly
+                intent, intent_related_response = tasks.handle_user_message(
+                    contextualized_question, user_response
+                )
+                # If a question about the study or about health was asked, print the
+                # response that would be sent to users
+                if intent in ["HEALTH_QUESTION", "QUESTION_ABOUT_STUDY"]:
+                    print(intent_related_response)
+                elif intent in [
+                    "ASKING_TO_STOP_MESSAGES",
+                    "ASKING_TO_DELETE_DATA",
+                    "REPORTING_AIRTIME_NOT_RECEIVED",
+                ]:
+                    print(f"Turn must be notified that user is {intent}")
+                elif intent == "CHITCHAT":
+                    print(intent_related_response)
+                    print(
+                        (
+                            f"User is chitchatting and needs to still respond to "
+                            f"the previous question: {contextualized_question}"
+                        )
+                    )
+                else:
+                    # intent must be JOURNEY_RESPONSE
+                    pass
+
+            ### Endpoint 2: Turn can call to get extracted data from a user response.
+            previous_context = user_context.copy()
+            user_context = tasks.extract_onboarding_data_from_response(
+                user_response, user_context, chat_history
+            )
+
+            # Identify what changed in user_context
+            diff_keys = [
+                k for k in user_context if user_context[k] != previous_context.get(k)
+            ]
+
+            for updated_field in diff_keys:
+                # For each piece of extracted info, create a separate turn.
+                if updated_field == "other":
+                    # Handle cases where multiple 'other' fields might change
+                    other_diff = {
+                        k: v
+                        for k, v in user_context["other"].items()
+                        if v != previous_context["other"].get(k)
+                    }
+                    for key, value in other_diff.items():
+                        logger.info(f"Creating turn for extracted field: {key}")
+                        onboarding_turns.append(
+                            {
+                                "question_name": key,
+                                "llm_utterance": contextualized_question,
+                                "user_utterance": user_response,
+                                "llm_extracted_user_response": value,
+                            }
+                        )
+                else:
+                    logger.info(f"Creating turn for extracted field: {updated_field}")
+                    onboarding_turns.append(
+                        {
+                            "question_name": updated_field,
+                            "llm_utterance": contextualized_question,
+                            "user_utterance": user_response,
+                            "llm_extracted_user_response": user_context[updated_field],
+                        }
+                    )
+        logger.info("Onboarding Chat History:")
+        for msg in chat_history:
+            logger.info(f"{msg.role.value}:\n{msg.text}")
+        chat_history = []
+
+    # ** DMA Scenario **
+    print("")
+    while True:
+        sim = input("Simulate DMA? (Y/N)\n> ")
+        if sim.lower() in ["y", "yes"]:
+            sim_dma = True
+            break
+        elif sim.lower() in ["n", "no"]:
+            break
+        else:
+            print("Please enter 'Y' or 'N'.")
+
+    if sim_dma:
+        logger.info("\n--- Simulating DMA ---")
+        current_assessment_step = 0
+        iterations = 0
+        user_context["goal"] = "Complete the assessment"
+        max_assessment_steps = 10  # Safety break
+        question_number = 1
+
+        # Simulate Assessment
+        while iterations < max_assessment_steps:
+            iterations += 1
+            print("-" * 20)
+            logger.info(f"Assessment Step: Requesting question {question_number}")
+
+            result = tasks.get_assessment_question(
+                flow_id="dma-assessment",
+                question_number=question_number,
+                user_context=user_context,
+            )
+            if not result:
+                logger.info("Assessment flow complete.")
+                break
+            contextualized_question = result["contextualized_question"]
+
+            # Simulate User Response
+            user_response = input(contextualized_question + "\n> ")
+
+            # Classify user's intent and act accordingly
+            intent, intent_related_response = tasks.handle_user_message(
+                contextualized_question, user_response
+            )
+            # If a question about the study or about health was asked, print the
+            # response that would be sent to users
+            if intent in ["HEALTH_QUESTION", "QUESTION_ABOUT_STUDY"]:
+                print(intent_related_response)
+            elif intent in [
+                "ASKING_TO_STOP_MESSAGES",
+                "ASKING_TO_DELETE_DATA",
+                "REPORTING_AIRTIME_NOT_RECEIVED",
+            ]:
+                print(f"Turn must be notified that user is {intent}")
+            elif intent == "CHITCHAT":
+                print(intent_related_response)
+                print(
+                    (
+                        f"User is chitchatting and needs to still respond to "
+                        f"the previous question: {contextualized_question}"
+                    )
+                )
+            else:
+                # intent must be JOURNEY_RESPONSE
+                pass
+
+            result = tasks.validate_assessment_answer(
+                user_response, question_number, "dma-assessment"
+            )
+            if not result:
+                logger.warning(
+                    f"Response validation failed for question {question_number}."
+                )
+                continue
+            processed_user_response = result["processed_user_response"]
+            current_assessment_step = result["current_assessment_step"]
+            dma_assessment_turns.append(
+                {
+                    "question_number": current_assessment_step,
+                    "llm_utterance": contextualized_question,
+                    "user_utterance": user_response,
+                    "llm_extracted_user_response": processed_user_response,
+                }
+            )
+            question_number = current_assessment_step
+
+    # ** KAB Scenario **
+    print("")
+    while True:
+        sim = input("Simulate KAB? (Y/N)\n> ")
+        if sim.lower() in ["y", "yes"]:
+            sim_kab = True
+            break
+        elif sim.lower() in ["n", "no"]:
+            break
+        else:
+            print("Please enter 'Y' or 'N'.")
+
+    if sim_kab:
+        for flow_id in [
+            "knowledge-assessment",
+            "attitude-assessment",
+            "behaviour-pre-assessment",
+        ]:
+            logger.info("\n--- Simulating KAB ---")
+            current_assessment_step = 0
+            iterations = 0
+            question_number = 1
+            user_context["goal"] = "Complete the assessment"
+            max_assessment_steps = 20  # Safety break
+
+            # Simulate Assessments
+            while iterations < max_assessment_steps:
+                iterations += 1
+                print("-" * 20)
+                logger.info(f"Assessment Step: Requesting question {question_number}")
+
+                result = tasks.get_assessment_question(
+                    flow_id=flow_id,
+                    question_number=question_number,
+                    user_context=user_context,
+                )
+                if not result:
+                    logger.info("Assessment flow complete.")
+                    break
+                contextualized_question = result["contextualized_question"]
+
+                # Simulate User Response
+                user_response = input(contextualized_question + "\n> ")
+
+                # Classify user's intent and act accordingly
+                intent, intent_related_response = tasks.handle_user_message(
+                    contextualized_question, user_response
+                )
+                # If a question about the study or about health was asked, print the
+                # response that would be sent to users
+                if intent in ["HEALTH_QUESTION", "QUESTION_ABOUT_STUDY"]:
+                    print(intent_related_response)
+                elif intent in [
+                    "ASKING_TO_STOP_MESSAGES",
+                    "ASKING_TO_DELETE_DATA",
+                    "REPORTING_AIRTIME_NOT_RECEIVED",
+                ]:
+                    print(f"Turn must be notified that user is {intent}")
+                elif intent == "CHITCHAT":
+                    print(intent_related_response)
+                    print(
+                        (
+                            f"User is chitchatting and needs to still respond to "
+                            f"the previous question: {contextualized_question}"
+                        )
+                    )
+                else:
+                    # intent must be JOURNEY_RESPONSE
+                    pass
+
+                result = tasks.validate_assessment_answer(
+                    user_response, question_number, flow_id
+                )
+                if not result:
+                    logger.warning(
+                        f"Response validation failed for question {question_number}."
+                    )
+                    continue
+                processed_user_response = result["processed_user_response"]
+                current_assessment_step = result["current_assessment_step"]
+                if flow_id == "knowledge-assessment":
+                    kab_k_assessment_turns.append(
+                        {
+                            "question_number": current_assessment_step,
+                            "llm_utterance": contextualized_question,
+                            "user_utterance": user_response,
+                            "llm_extracted_user_response": processed_user_response,
+                        }
+                    )
+                elif flow_id == "attitude-assessment":
+                    kab_a_assessment_turns.append(
+                        {
+                            "question_number": current_assessment_step,
+                            "llm_utterance": contextualized_question,
+                            "user_utterance": user_response,
+                            "llm_extracted_user_response": processed_user_response,
+                        }
+                    )
+                else:
+                    kab_b_assessment_turns.append(
+                        {
+                            "question_number": current_assessment_step,
+                            "llm_utterance": contextualized_question,
+                            "user_utterance": user_response,
+                            "llm_extracted_user_response": processed_user_response,
+                        }
+                    )
+                question_number = current_assessment_step
+
+    # ** ANC Survey Scenario **
+    print("")
+    while True:
+        sim = input("Simulate ANC Survey? (Y/N)\n> ")
+        if sim.lower() in ["y", "yes"]:
+            sim_anc_survey = True
+            break
+        elif sim.lower() in ["n", "no"]:
+            break
+        else:
+            print("Please enter 'Y' or 'N'.")
+
+    if sim_anc_survey:
+        logger.info("\n--- Simulating ANC Survey ---")
+        chat_history.append(ChatMessage.from_system(text=SERVICE_PERSONA))
+        anc_user_context = {
+            "age": user_context.get("age"),
+            "gender": user_context.get("gender"),
+            "goal": "Complete the ANC survey",
+        }
+        survey_complete = False
+        iterations = 0
+        max_survey_steps = 25  # Safety break
+
+        # Simulate ANC Survey
+        while iterations < max_survey_steps and not survey_complete:
+            iterations += 1
+            print("-" * 20)
+            logger.info("ANC Survey Step: Requesting next question...")
+
+            result = tasks.get_anc_survey_question(
+                user_context=anc_user_context, chat_history=chat_history
+            )
+
+            if not result or not result.get("contextualized_question"):
+                logger.info("Could not get next survey question. Ending flow.")
+                break
+
+            contextualized_question = result["contextualized_question"]
+            survey_complete = result.get("is_final_step", False)
+
+            # Simulate User Response
+            chat_history.append(
+                ChatMessage.from_assistant(text=contextualized_question)
+            )
+            user_response = input(contextualized_question + "\n> ")
+            chat_history.append(ChatMessage.from_user(text=user_response))
+
+            # Classify user's intent and act accordingly
+            intent, intent_related_response = tasks.handle_user_message(
+                contextualized_question, user_response
+            )
+            # If a question about the study or about health was asked, print the
+            # response that would be sent to users
+            if intent in ["HEALTH_QUESTION", "QUESTION_ABOUT_STUDY"]:
+                print(intent_related_response)
+            elif intent in [
+                "ASKING_TO_STOP_MESSAGES",
+                "ASKING_TO_DELETE_DATA",
+                "REPORTING_AIRTIME_NOT_RECEIVED",
+            ]:
+                print(f"Turn must be notified that user is {intent}")
+            elif intent == "CHITCHAT":
+                print(intent_related_response)
+                print(
+                    (
+                        f"User is chitchatting and needs to still respond to "
+                        f"the previous question: {contextualized_question}"
+                    )
+                )
+            else:
+                # intent must be JOURNEY_RESPONSE
+                pass
+
+            if survey_complete:
+                logger.info("Survey flow complete.")
+                break
+
+            previous_context = anc_user_context.copy()
+            anc_user_context = tasks.extract_anc_data_from_response(
+                user_response, anc_user_context, chat_history
+            )
+            # Identify what changed in user_context
+            diff_keys = [
+                k
+                for k in anc_user_context
+                if anc_user_context[k] != previous_context.get(k)
+            ]
+            for updated_field in diff_keys:
+                logger.info(f"Creating turn for extracted field: {updated_field}")
+                anc_survey_turns.append(
+                    {
+                        "llm_utterance": contextualized_question,
+                        "user_utterance": user_response,
+                        "llm_extracted_user_response": anc_user_context[updated_field],
+                    }
+                )
+        logger.info("ANC Survey Chat History:")
+        for msg in chat_history:
+            logger.info(f"{msg.role.value}:\n{msg.text}")
+        chat_history = []
+
+    current_assessment_step = result["current_assessment_step"]
+    processed_user_response = result["processed_user_response"]
+
+    # --- End of Simulation ---
+    # Compile simulation results for manual evals.
+    if onboarding_turns:
+        simulation_results.append(
+            {
+                "scenario_id": generate_scenario_id(
+                    flow_type="onboarding", username=user_id
+                ),  # TODO: Find a way to pass the username dynamically
+                "flow_type": "onboarding",
+                "turns": onboarding_turns,
+            }
+        )
+    if dma_assessment_turns:
+        simulation_results.append(
+            {
+                "scenario_id": generate_scenario_id(
+                    flow_type="dma-assessment", username=user_id
+                ),
+                "flow_type": "dma-assessment",
+                "turns": dma_assessment_turns,
+            }
+        )
+    if kab_k_assessment_turns:
+        simulation_results.append(
+            {
+                "scenario_id": generate_scenario_id(
+                    flow_type="knowledge-assessment", username=user_id
+                ),
+                "flow_type": "knowledge-assessment",
+                "turns": kab_k_assessment_turns,
+            }
+        )
+        simulation_results.append(
+            {
+                "scenario_id": generate_scenario_id(
+                    flow_type="attitude-assessment", username=user_id
+                ),
+                "flow_type": "attitude-assessment",
+                "turns": kab_a_assessment_turns,
+            }
+        )
+        simulation_results.append(
+            {
+                "scenario_id": generate_scenario_id(
+                    flow_type="behaviour-pre-assessment", username=user_id
+                ),
+                "flow_type": "behaviour-pre-assessment",
+                "turns": kab_b_assessment_turns,
+            }
+        )
+
+    logger.info("--- Simulation Complete ---")
+    return simulation_results
+
+
+def _process_run(run: AssessmentRun, all_doc_stores: dict) -> dict:
+    """
+    Processes a single validated simulation run. It scores the run if applicable,
+    otherwise returns the raw data.
+    """
+    # Guard Clause: If the run is not scorable, return its data immediately.
+    if run.flow_type not in SCORABLE_ASSESSMENTS:
+        logging.info(f"Appending non-scorable flow to report: {run.flow_type}")
+        return run.model_dump()
+
+    logging.info(f"Processing scorable assessment: {run.flow_type}")
+
+    assessment_questions = tasks.load_and_validate_assessment_questions(
+        run.flow_type, all_doc_stores
+    )
+
+    if not assessment_questions:
+        logging.warning(
+            f"Could not load/validate questions for '{run.flow_type}'. Appending raw run data."
+        )
+        return run.model_dump()
+
+    scored_data = tasks.score_assessment_from_simulation(
+        [run], run.flow_type, assessment_questions
+    )
+
+    if scored_data:
+        return {
+            "scenario_id": run.scenario_id,
+            "flow_type": run.flow_type,
+            **scored_data,
+        }
+
+    return run.model_dump()
+
+
+async def async_main() -> None:
+    """
+    Runs the interactive simulation, orchestrates scoring on the in-memory
+    results, and saves the final augmented report.
+    """
+    logging.info("Initializing database...")
+    await init_db()
+    logging.info("Database initialized.")
+    logging.info("Starting interactive simulation...")
+
+    # 1. Run the simulation to get the raw output directly in memory.
+    raw_simulation_output = await run_simulation()
+    logging.info("Simulation complete. Starting validation and scoring process...")
+
+    # 2. Validate the IN-MEMORY raw output directly using Pydantic.
+    try:
+        simulation_output = [
+            AssessmentRun.model_validate(run) for run in raw_simulation_output
+        ]
+        logging.info("Simulation output validated successfully.")
+    except ValidationError as e:
+        logging.critical(f"Simulation produced invalid output data:\n{e}")
+        return
+
+    # 3. Load the doc stores which contain the assessment questions and rules.
+    doc_store_dma = load_json_and_validate(DOC_STORE_DMA_PATH, dict)
+    doc_store_kab = load_json_and_validate(DOC_STORE_KAB_PATH, dict)
+
+    if doc_store_dma is None or doc_store_kab is None:
+        logging.critical(
+            "Could not load one or more required doc store files. Exiting."
+        )
+        return
+
+    all_doc_stores = {**doc_store_dma, **doc_store_kab}
+
+    # 4. Process each validated simulation run using the helper function.
+    final_augmented_output = [
+        _process_run(run, all_doc_stores) for run in simulation_output
+    ]
+
+    # 5. Save the final, augmented report.
+    if final_augmented_output:
+        # TODO: This section will be replaced with a database write operation.
+        # For now, it saves the output to a local JSON file for inspection.
+        timestamp = datetime.now().strftime("%Y%m%d_%H%M%S")
+        save_json_file(
+            final_augmented_output,
+            OUTPUT_PATH / f"final_augmented_output_{timestamp}.json",
+        )
+        logging.info("Processing complete. Final output generated.")
+
+
+def main() -> None:
+    """The synchronous entry point for the script."""
+    try:
+        asyncio.run(async_main())
+    except KeyboardInterrupt:
+        print("\nSimulation cancelled by user.")