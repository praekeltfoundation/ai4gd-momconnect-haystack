import logging
from pathlib import Path
from datetime import datetime
from pydantic import ValidationError


from . import tasks
from .models import AssessmentRun
from .utilities import (
    load_json_and_validate,
    save_json_file,
    generate_scenario_id,
)


logger = logging.getLogger(__name__)

<<<<<<< HEAD
=======
# TODO: Add confirmation outputs telling the user what we understood their response to be, before sending them a next message.

# Define fixed file paths for the Docker environment
DATA_PATH = Path("src/ai4gd_momconnect_haystack/")

DOC_STORE_DMA_PATH = DATA_PATH / "static_content" / "dma.json"
DOC_STORE_KAB_PATH = DATA_PATH / "static_content" / "kab.json"
OUTPUT_PATH = DATA_PATH / "run_output"

# Define which assessments from the doc stores are scorable
SCORABLE_ASSESSMENTS = {
    "dma-assessment",
    "behaviour-assessment",
    "knowledge-assessment",
    "attitude-assessment",
}

# TODO: Align simulation prompts with doc_store for valid responses.
# The prompts used to generate the simulation run (e.g., in contextualization tasks)
# provide response options like "Not at all confident", "A little confident", etc.
# However, the doc_store (e.g., dma.json) expects "I strongly disagree", "I agree", etc.
# for scoring. These must be aligned to ensure correct data extraction and scoring.

>>>>>>> b64f2447

def run_simulation():
    """
    Runs a simulation of the onboarding and assessment process using the pipelines.
    """
    logger.info("--- Starting Haystack POC Simulation ---")
    simulation_results = []

    # --- Simulation ---
    # ** Onboarding Scenario **
    logger.info("\n--- Simulating Onboarding ---")
    user_context = {  # Simulation data collected progressively
        "age": "33",
        "gender": "female",
        "goal": "Complete the onboarding process",
        "province": None,
        "area_type": None,
        "relationship_status": None,
        "education_level": None,
        "hunger_days": None,
        "num_children": None,
        "phone_ownership": None,
        "other": {},
    }
    max_onboarding_steps = 10  # Safety break
    chat_history = []
    onboarding_turns = []
    flow_type = "onboarding"

    sim_onboarding = False
    sim_dma = False
    sim_kab = False
    sim_anc_survey = False

    while True:
        sim = input("Simulate Onboarding? (Y/N)\n> ")
        if sim.lower() in ["y", "yes"]:
            sim_onboarding = True
            break
        elif sim.lower() in ["n", "no"]:
            break
        else:
            print("Please enter 'Y' or 'N'.")

    if sim_onboarding:
        # Simulate Onboarding
        for attempt in range(max_onboarding_steps):
            print("-" * 20)
            logger.info(f"Onboarding Question Attempt: {attempt + 1}")

            contextualized_question = tasks.get_next_onboarding_question(
                user_context, chat_history
            )
            if not contextualized_question:
                logger.info("Onboarding flow complete.")
                break

            # Simulate User Response & Data Extraction
            chat_history.append("System to User: " + contextualized_question + "\n> ")
            # Keep getting a user response until it is one that continues the journey:
            intent = None
            while intent != "JOURNEY_RESPONSE":
                user_response = input(contextualized_question + "\n> ")

                # Classify user's intent and act accordingly
                intent, message_to_user = tasks.handle_user_message(
                    contextualized_question, user_response
                )
                # If a question about the study or about health was asked, print the
                # response that would be sent to users
                if intent in ["HEALTH_QUESTION", "QUESTION_ABOUT_STUDY"]:
                    print(message_to_user)
                elif intent in [
                    "ASKING_TO_STOP_MESSAGES",
                    "ASKING_TO_DELETE_DATA",
                    "REPORTING_AIRTIME_NOT_RECEIVED",
                ]:
                    print(f"Turn must be notified that user is {intent}")
                elif intent == "CHITCHAT":
                    print(message_to_user)
                    print(
                        (
                            f"User is chitchatting and needs to still respond to "
                            f"the previous question: {contextualized_question}"
                        )
                    )
                else:
                    # intent must be JOURNEY_RESPONSE
                    pass
            chat_history.append("User to System: " + user_response + "\n> ")

            user_context = tasks.extract_onboarding_data_from_response(
                user_response, user_context, chat_history
            )

    # ** DMA Scenario **
    print("")
    while True:
        sim = input("Simulate DMA? (Y/N)\n> ")
        if sim.lower() in ["y", "yes"]:
            sim_dma = True
            break
        elif sim.lower() in ["n", "no"]:
            break
        else:
            print("Please enter 'Y' or 'N'.")

    if sim_dma:
        logger.info("\n--- Simulating DMA ---")
        current_assessment_step = 0
        user_context["goal"] = "Complete the assessment"
        max_assessment_steps = 10  # Safety break

        # Simulate Assessment
        while current_assessment_step < max_assessment_steps:
            print("-" * 20)
            logger.info(
                f"Assessment Step: Requesting step after {current_assessment_step}"
            )

            result = tasks.get_assessment_question(
                flow_id="dma-assessment",
                current_assessment_step=current_assessment_step,
                user_context=user_context,
            )
            if not result:
                logger.info("Assessment flow complete.")
                break
            contextualized_question = result["contextualized_question"]
            current_assessment_step = result["current_question_number"]

            # Simulate User Response
            user_response = input(contextualized_question + "\n> ")

            result = tasks.validate_assessment_answer(
                user_response, current_assessment_step, "dma-assessment"
            )
            if not result:
                logger.warning(
                    f"Response validation failed for step {current_assessment_step}."
                )
                continue
            current_assessment_step = result["current_assessment_step"]

    # ** KAB Scenario **
    print("")
    while True:
        sim = input("Simulate KAB? (Y/N)\n> ")
        if sim.lower() in ["y", "yes"]:
            sim_kab = True
            break
        elif sim.lower() in ["n", "no"]:
            break
        else:
            print("Please enter 'Y' or 'N'.")

    if sim_kab:
        for flow_id in [
            "knowledge-assessment",
            "attitude-assessment",
            "behaviour-pre-assessment",
        ]:
            logger.info("\n--- Simulating KAB ---")
            current_assessment_step = 0
            user_context["goal"] = "Complete the assessment"
            max_assessment_steps = 20  # Safety break

            # Simulate Assessments
            while current_assessment_step < max_assessment_steps:
                print("-" * 20)
                logger.info(
                    f"Assessment Step: Requesting step after {current_assessment_step}"
                )

                result = tasks.get_assessment_question(
                    flow_id=flow_id,
                    current_assessment_step=current_assessment_step,
                    user_context=user_context,
                )
                if not result:
                    logger.info("Assessment flow complete.")
                    break
                contextualized_question = result["contextualized_question"]
                current_assessment_step = result["current_question_number"]

<<<<<<< HEAD
                # Simulate User Response
                user_response = input(contextualized_question + "\n> ")

                result = tasks.validate_assessment_answer(
                    user_response, current_assessment_step, flow_id
                )
                if not result:
                    logger.warning(
                        f"Response validation failed for step {current_assessment_step}."
                    )
                    continue
                current_assessment_step = result["current_assessment_step"]

    # ** ANC Survey Scenario **
    print("")
    while True:
        sim = input("Simulate ANC Survey? (Y/N)\n> ")
        if sim.lower() in ["y", "yes"]:
            sim_anc_survey = True
            break
        elif sim.lower() in ["n", "no"]:
=======
        ### Endpoint 2: Turn can call to get extracted data from a user response.
        previous_context = user_context.copy()
        user_context = tasks.extract_onboarding_data_from_response(
            user_response, user_context, chat_history
        )

        # Identify what changed in user_context
        diff_keys = [
            k for k in user_context if user_context[k] != previous_context.get(k)
        ]

        for updated_field in diff_keys:
            # For each piece of extracted info, create a separate turn.
            if updated_field == "other":
                # Handle cases where multiple 'other' fields might change
                other_diff = {
                    k: v
                    for k, v in user_context["other"].items()
                    if v != previous_context["other"].get(k)
                }
                for key, value in other_diff.items():
                    logger.info(f"Creating turn for extracted field: {key}")
                    onboarding_turns.append(
                        {
                            "question_name": key,
                            "llm_utterance": contextualized_question,
                            "user_utterance": user_response,
                            "llm_extracted_user_response": value,
                        }
                    )
            else:
                logger.info(f"Creating turn for extracted field: {updated_field}")
                onboarding_turns.append(
                    {
                        "question_name": updated_field,
                        "llm_utterance": contextualized_question,
                        "user_utterance": user_response,
                        "llm_extracted_user_response": user_context[updated_field],
                    }
                )

    simulation_results.append(
        {
            "scenario_id": generate_scenario_id(
                flow_type=flow_type, username="user_123"
            ),  # TODO: Find a way to pass the username dynamically
            "flow_type": flow_type,
            "turns": onboarding_turns,
        }
    )

    # ** Assessment Scenario **
    print("")
    logger.info("\n--- Simulating Assessment ---")
    current_assessment_step = 0
    user_context["goal"] = "Complete the assessment"
    max_assessment_steps = 10  # Safety break
    assessment_turns = []
    flow_type = "dma-assessment"

    # Simulate Assessment
    while current_assessment_step < max_assessment_steps:
        print("-" * 20)
        logger.info(f"Assessment Step: Requesting step after {current_assessment_step}")

        ### Endpoint 3: Turn can call to get an assessment question to send to the user.
        result = tasks.get_assessment_question(
            flow_id="dma_flow_id",
            question_number=current_assessment_step,
            current_assessment_step=current_assessment_step,
            user_context=user_context,
        )
        if not result:
            logger.info("Assessment flow complete.")
>>>>>>> b64f2447
            break
        else:
            print("Please enter 'Y' or 'N'.")

    if sim_anc_survey:
        logger.info("\n--- Simulating ANC Survey ---")
        anc_user_context = {
            "age": user_context.get("age"),
            "gender": user_context.get("gender"),
            "goal": "Complete the ANC survey",
        }
        anc_chat_history = []
        survey_complete = False

        # Simulate ANC Survey
        while not survey_complete:
            print("-" * 20)
            logger.info("ANC Survey Step: Requesting next question...")

            result = tasks.get_anc_survey_question(
                user_context=anc_user_context, chat_history=anc_chat_history
            )

            if not result or not result.get("contextualized_question"):
                logger.info("Could not get next survey question. Ending flow.")
                break

            contextualized_question = result["contextualized_question"]
            survey_complete = result.get("is_final_step", False)

            # Simulate User Response
            anc_chat_history.append(
                "System to User: " + contextualized_question + "\n> "
            )
            user_response = input(contextualized_question + "\n> ")
            anc_chat_history.append("User to System: " + user_response + "\n> ")

            if survey_complete:
                logger.info("Survey flow complete.")
                break

            anc_user_context = tasks.extract_anc_data_from_response(
                user_response, anc_user_context, anc_chat_history
            )
<<<<<<< HEAD
=======
            continue
        # processed_user_response = result['processed_user_response']
        current_assessment_step = result["current_assessment_step"]
        processed_user_response = result["processed_user_response"]
        assessment_turns.append(
            {
                "question_number": current_assessment_step,
                "llm_utterance": contextualized_question,
                "user_utterance": user_response,
                "llm_extracted_user_response": processed_user_response,
            }
        )

    simulation_results.append(
        {
            "scenario_id": generate_scenario_id(
                flow_type=flow_type, username="user_123"
            ),  # TODO: Find a way to pass the username dynamically
            "flow_type": flow_type,
            "turns": assessment_turns,
        }
    )
>>>>>>> b64f2447

    logger.info("--- Simulation Complete ---")
    return simulation_results


def _process_run(run: AssessmentRun, all_doc_stores: dict) -> dict:
    """
    Processes a single validated simulation run. It scores the run if applicable,
    otherwise returns the raw data.
    """
    # Guard Clause: If the run is not scorable, return its data immediately.
    if run.flow_type not in SCORABLE_ASSESSMENTS:
        logging.info(f"Appending non-scorable flow to report: {run.flow_type}")
        return run.model_dump()

    logging.info(f"Processing scorable assessment: {run.flow_type}")

    assessment_questions = tasks.load_and_validate_assessment_questions(
        run.flow_type, all_doc_stores
    )

    if not assessment_questions:
        logging.warning(
            f"Could not load/validate questions for '{run.flow_type}'. Appending raw run data."
        )
        return run.model_dump()

    scored_data = tasks.score_assessment_from_simulation(
        [run], run.flow_type, assessment_questions
    )

    if scored_data:
        return {
            "scenario_id": run.scenario_id,
            "flow_type": run.flow_type,
            **scored_data,
        }

    return run.model_dump()


def main() -> None:
    """
    Runs the interactive simulation, orchestrates scoring on the in-memory
    results, and saves the final augmented report.
    """
    logging.info("Starting interactive simulation...")

    # 1. Run the simulation to get the raw output directly in memory.
    raw_simulation_output = run_simulation()
    logging.info("Simulation complete. Starting validation and scoring process...")

    # 2. Validate the IN-MEMORY raw output directly using Pydantic.
    try:
        simulation_output = [
            AssessmentRun.model_validate(run) for run in raw_simulation_output
        ]
        logging.info("Simulation output validated successfully.")
    except ValidationError as e:
        logging.critical(f"Simulation produced invalid output data:\n{e}")
        return

    # 3. Load the doc stores which contain the assessment questions and rules.
    doc_store_dma = load_json_and_validate(DOC_STORE_DMA_PATH, dict)
    doc_store_kab = load_json_and_validate(DOC_STORE_KAB_PATH, dict)

    if doc_store_dma is None or doc_store_kab is None:
        logging.critical(
            "Could not load one or more required doc store files. Exiting."
        )
        return

    all_doc_stores = {**doc_store_dma, **doc_store_kab}

    # 4. Process each validated simulation run using the helper function.
    final_augmented_output = [
        _process_run(run, all_doc_stores) for run in simulation_output
    ]

    # 5. Save the final, augmented report.
    if final_augmented_output:
        # TODO: This section will be replaced with a database write operation.
        # For now, it saves the output to a local JSON file for inspection.
        timestamp = datetime.now().strftime("%Y%m%d_%H%M%S")
        save_json_file(
            final_augmented_output,
            OUTPUT_PATH / f"final_augmented_output_{timestamp}.json",
        )
        logging.info("Processing complete. Final output generated.")
<|MERGE_RESOLUTION|>--- conflicted
+++ resolved
@@ -1,484 +1,449 @@
-import logging
-from pathlib import Path
-from datetime import datetime
-from pydantic import ValidationError
-
-
-from . import tasks
-from .models import AssessmentRun
-from .utilities import (
-    load_json_and_validate,
-    save_json_file,
-    generate_scenario_id,
-)
-
-
-logger = logging.getLogger(__name__)
-
-<<<<<<< HEAD
-=======
-# TODO: Add confirmation outputs telling the user what we understood their response to be, before sending them a next message.
-
-# Define fixed file paths for the Docker environment
-DATA_PATH = Path("src/ai4gd_momconnect_haystack/")
-
-DOC_STORE_DMA_PATH = DATA_PATH / "static_content" / "dma.json"
-DOC_STORE_KAB_PATH = DATA_PATH / "static_content" / "kab.json"
-OUTPUT_PATH = DATA_PATH / "run_output"
-
-# Define which assessments from the doc stores are scorable
-SCORABLE_ASSESSMENTS = {
-    "dma-assessment",
-    "behaviour-assessment",
-    "knowledge-assessment",
-    "attitude-assessment",
-}
-
-# TODO: Align simulation prompts with doc_store for valid responses.
-# The prompts used to generate the simulation run (e.g., in contextualization tasks)
-# provide response options like "Not at all confident", "A little confident", etc.
-# However, the doc_store (e.g., dma.json) expects "I strongly disagree", "I agree", etc.
-# for scoring. These must be aligned to ensure correct data extraction and scoring.
-
->>>>>>> b64f2447
-
-def run_simulation():
-    """
-    Runs a simulation of the onboarding and assessment process using the pipelines.
-    """
-    logger.info("--- Starting Haystack POC Simulation ---")
-    simulation_results = []
-
-    # --- Simulation ---
-    # ** Onboarding Scenario **
-    logger.info("\n--- Simulating Onboarding ---")
-    user_context = {  # Simulation data collected progressively
-        "age": "33",
-        "gender": "female",
-        "goal": "Complete the onboarding process",
-        "province": None,
-        "area_type": None,
-        "relationship_status": None,
-        "education_level": None,
-        "hunger_days": None,
-        "num_children": None,
-        "phone_ownership": None,
-        "other": {},
-    }
-    max_onboarding_steps = 10  # Safety break
-    chat_history = []
-    onboarding_turns = []
-    flow_type = "onboarding"
-
-    sim_onboarding = False
-    sim_dma = False
-    sim_kab = False
-    sim_anc_survey = False
-
-    while True:
-        sim = input("Simulate Onboarding? (Y/N)\n> ")
-        if sim.lower() in ["y", "yes"]:
-            sim_onboarding = True
-            break
-        elif sim.lower() in ["n", "no"]:
-            break
-        else:
-            print("Please enter 'Y' or 'N'.")
-
-    if sim_onboarding:
-        # Simulate Onboarding
-        for attempt in range(max_onboarding_steps):
-            print("-" * 20)
-            logger.info(f"Onboarding Question Attempt: {attempt + 1}")
-
-            contextualized_question = tasks.get_next_onboarding_question(
-                user_context, chat_history
-            )
-            if not contextualized_question:
-                logger.info("Onboarding flow complete.")
-                break
-
-            # Simulate User Response & Data Extraction
-            chat_history.append("System to User: " + contextualized_question + "\n> ")
-            # Keep getting a user response until it is one that continues the journey:
-            intent = None
-            while intent != "JOURNEY_RESPONSE":
-                user_response = input(contextualized_question + "\n> ")
-
-                # Classify user's intent and act accordingly
-                intent, message_to_user = tasks.handle_user_message(
-                    contextualized_question, user_response
-                )
-                # If a question about the study or about health was asked, print the
-                # response that would be sent to users
-                if intent in ["HEALTH_QUESTION", "QUESTION_ABOUT_STUDY"]:
-                    print(message_to_user)
-                elif intent in [
-                    "ASKING_TO_STOP_MESSAGES",
-                    "ASKING_TO_DELETE_DATA",
-                    "REPORTING_AIRTIME_NOT_RECEIVED",
-                ]:
-                    print(f"Turn must be notified that user is {intent}")
-                elif intent == "CHITCHAT":
-                    print(message_to_user)
-                    print(
-                        (
-                            f"User is chitchatting and needs to still respond to "
-                            f"the previous question: {contextualized_question}"
-                        )
-                    )
-                else:
-                    # intent must be JOURNEY_RESPONSE
-                    pass
-            chat_history.append("User to System: " + user_response + "\n> ")
-
-            user_context = tasks.extract_onboarding_data_from_response(
-                user_response, user_context, chat_history
-            )
-
-    # ** DMA Scenario **
-    print("")
-    while True:
-        sim = input("Simulate DMA? (Y/N)\n> ")
-        if sim.lower() in ["y", "yes"]:
-            sim_dma = True
-            break
-        elif sim.lower() in ["n", "no"]:
-            break
-        else:
-            print("Please enter 'Y' or 'N'.")
-
-    if sim_dma:
-        logger.info("\n--- Simulating DMA ---")
-        current_assessment_step = 0
-        user_context["goal"] = "Complete the assessment"
-        max_assessment_steps = 10  # Safety break
-
-        # Simulate Assessment
-        while current_assessment_step < max_assessment_steps:
-            print("-" * 20)
-            logger.info(
-                f"Assessment Step: Requesting step after {current_assessment_step}"
-            )
-
-            result = tasks.get_assessment_question(
-                flow_id="dma-assessment",
-                current_assessment_step=current_assessment_step,
-                user_context=user_context,
-            )
-            if not result:
-                logger.info("Assessment flow complete.")
-                break
-            contextualized_question = result["contextualized_question"]
-            current_assessment_step = result["current_question_number"]
-
-            # Simulate User Response
-            user_response = input(contextualized_question + "\n> ")
-
-            result = tasks.validate_assessment_answer(
-                user_response, current_assessment_step, "dma-assessment"
-            )
-            if not result:
-                logger.warning(
-                    f"Response validation failed for step {current_assessment_step}."
-                )
-                continue
-            current_assessment_step = result["current_assessment_step"]
-
-    # ** KAB Scenario **
-    print("")
-    while True:
-        sim = input("Simulate KAB? (Y/N)\n> ")
-        if sim.lower() in ["y", "yes"]:
-            sim_kab = True
-            break
-        elif sim.lower() in ["n", "no"]:
-            break
-        else:
-            print("Please enter 'Y' or 'N'.")
-
-    if sim_kab:
-        for flow_id in [
-            "knowledge-assessment",
-            "attitude-assessment",
-            "behaviour-pre-assessment",
-        ]:
-            logger.info("\n--- Simulating KAB ---")
-            current_assessment_step = 0
-            user_context["goal"] = "Complete the assessment"
-            max_assessment_steps = 20  # Safety break
-
-            # Simulate Assessments
-            while current_assessment_step < max_assessment_steps:
-                print("-" * 20)
-                logger.info(
-                    f"Assessment Step: Requesting step after {current_assessment_step}"
-                )
-
-                result = tasks.get_assessment_question(
-                    flow_id=flow_id,
-                    current_assessment_step=current_assessment_step,
-                    user_context=user_context,
-                )
-                if not result:
-                    logger.info("Assessment flow complete.")
-                    break
-                contextualized_question = result["contextualized_question"]
-                current_assessment_step = result["current_question_number"]
-
-<<<<<<< HEAD
-                # Simulate User Response
-                user_response = input(contextualized_question + "\n> ")
-
-                result = tasks.validate_assessment_answer(
-                    user_response, current_assessment_step, flow_id
-                )
-                if not result:
-                    logger.warning(
-                        f"Response validation failed for step {current_assessment_step}."
-                    )
-                    continue
-                current_assessment_step = result["current_assessment_step"]
-
-    # ** ANC Survey Scenario **
-    print("")
-    while True:
-        sim = input("Simulate ANC Survey? (Y/N)\n> ")
-        if sim.lower() in ["y", "yes"]:
-            sim_anc_survey = True
-            break
-        elif sim.lower() in ["n", "no"]:
-=======
-        ### Endpoint 2: Turn can call to get extracted data from a user response.
-        previous_context = user_context.copy()
-        user_context = tasks.extract_onboarding_data_from_response(
-            user_response, user_context, chat_history
-        )
-
-        # Identify what changed in user_context
-        diff_keys = [
-            k for k in user_context if user_context[k] != previous_context.get(k)
-        ]
-
-        for updated_field in diff_keys:
-            # For each piece of extracted info, create a separate turn.
-            if updated_field == "other":
-                # Handle cases where multiple 'other' fields might change
-                other_diff = {
-                    k: v
-                    for k, v in user_context["other"].items()
-                    if v != previous_context["other"].get(k)
-                }
-                for key, value in other_diff.items():
-                    logger.info(f"Creating turn for extracted field: {key}")
-                    onboarding_turns.append(
-                        {
-                            "question_name": key,
-                            "llm_utterance": contextualized_question,
-                            "user_utterance": user_response,
-                            "llm_extracted_user_response": value,
-                        }
-                    )
-            else:
-                logger.info(f"Creating turn for extracted field: {updated_field}")
-                onboarding_turns.append(
-                    {
-                        "question_name": updated_field,
-                        "llm_utterance": contextualized_question,
-                        "user_utterance": user_response,
-                        "llm_extracted_user_response": user_context[updated_field],
-                    }
-                )
-
-    simulation_results.append(
-        {
-            "scenario_id": generate_scenario_id(
-                flow_type=flow_type, username="user_123"
-            ),  # TODO: Find a way to pass the username dynamically
-            "flow_type": flow_type,
-            "turns": onboarding_turns,
-        }
-    )
-
-    # ** Assessment Scenario **
-    print("")
-    logger.info("\n--- Simulating Assessment ---")
-    current_assessment_step = 0
-    user_context["goal"] = "Complete the assessment"
-    max_assessment_steps = 10  # Safety break
-    assessment_turns = []
-    flow_type = "dma-assessment"
-
-    # Simulate Assessment
-    while current_assessment_step < max_assessment_steps:
-        print("-" * 20)
-        logger.info(f"Assessment Step: Requesting step after {current_assessment_step}")
-
-        ### Endpoint 3: Turn can call to get an assessment question to send to the user.
-        result = tasks.get_assessment_question(
-            flow_id="dma_flow_id",
-            question_number=current_assessment_step,
-            current_assessment_step=current_assessment_step,
-            user_context=user_context,
-        )
-        if not result:
-            logger.info("Assessment flow complete.")
->>>>>>> b64f2447
-            break
-        else:
-            print("Please enter 'Y' or 'N'.")
-
-    if sim_anc_survey:
-        logger.info("\n--- Simulating ANC Survey ---")
-        anc_user_context = {
-            "age": user_context.get("age"),
-            "gender": user_context.get("gender"),
-            "goal": "Complete the ANC survey",
-        }
-        anc_chat_history = []
-        survey_complete = False
-
-        # Simulate ANC Survey
-        while not survey_complete:
-            print("-" * 20)
-            logger.info("ANC Survey Step: Requesting next question...")
-
-            result = tasks.get_anc_survey_question(
-                user_context=anc_user_context, chat_history=anc_chat_history
-            )
-
-            if not result or not result.get("contextualized_question"):
-                logger.info("Could not get next survey question. Ending flow.")
-                break
-
-            contextualized_question = result["contextualized_question"]
-            survey_complete = result.get("is_final_step", False)
-
-            # Simulate User Response
-            anc_chat_history.append(
-                "System to User: " + contextualized_question + "\n> "
-            )
-            user_response = input(contextualized_question + "\n> ")
-            anc_chat_history.append("User to System: " + user_response + "\n> ")
-
-            if survey_complete:
-                logger.info("Survey flow complete.")
-                break
-
-            anc_user_context = tasks.extract_anc_data_from_response(
-                user_response, anc_user_context, anc_chat_history
-            )
-<<<<<<< HEAD
-=======
-            continue
-        # processed_user_response = result['processed_user_response']
-        current_assessment_step = result["current_assessment_step"]
-        processed_user_response = result["processed_user_response"]
-        assessment_turns.append(
-            {
-                "question_number": current_assessment_step,
-                "llm_utterance": contextualized_question,
-                "user_utterance": user_response,
-                "llm_extracted_user_response": processed_user_response,
-            }
-        )
-
-    simulation_results.append(
-        {
-            "scenario_id": generate_scenario_id(
-                flow_type=flow_type, username="user_123"
-            ),  # TODO: Find a way to pass the username dynamically
-            "flow_type": flow_type,
-            "turns": assessment_turns,
-        }
-    )
->>>>>>> b64f2447
-
-    logger.info("--- Simulation Complete ---")
-    return simulation_results
-
-
-def _process_run(run: AssessmentRun, all_doc_stores: dict) -> dict:
-    """
-    Processes a single validated simulation run. It scores the run if applicable,
-    otherwise returns the raw data.
-    """
-    # Guard Clause: If the run is not scorable, return its data immediately.
-    if run.flow_type not in SCORABLE_ASSESSMENTS:
-        logging.info(f"Appending non-scorable flow to report: {run.flow_type}")
-        return run.model_dump()
-
-    logging.info(f"Processing scorable assessment: {run.flow_type}")
-
-    assessment_questions = tasks.load_and_validate_assessment_questions(
-        run.flow_type, all_doc_stores
-    )
-
-    if not assessment_questions:
-        logging.warning(
-            f"Could not load/validate questions for '{run.flow_type}'. Appending raw run data."
-        )
-        return run.model_dump()
-
-    scored_data = tasks.score_assessment_from_simulation(
-        [run], run.flow_type, assessment_questions
-    )
-
-    if scored_data:
-        return {
-            "scenario_id": run.scenario_id,
-            "flow_type": run.flow_type,
-            **scored_data,
-        }
-
-    return run.model_dump()
-
-
-def main() -> None:
-    """
-    Runs the interactive simulation, orchestrates scoring on the in-memory
-    results, and saves the final augmented report.
-    """
-    logging.info("Starting interactive simulation...")
-
-    # 1. Run the simulation to get the raw output directly in memory.
-    raw_simulation_output = run_simulation()
-    logging.info("Simulation complete. Starting validation and scoring process...")
-
-    # 2. Validate the IN-MEMORY raw output directly using Pydantic.
-    try:
-        simulation_output = [
-            AssessmentRun.model_validate(run) for run in raw_simulation_output
-        ]
-        logging.info("Simulation output validated successfully.")
-    except ValidationError as e:
-        logging.critical(f"Simulation produced invalid output data:\n{e}")
-        return
-
-    # 3. Load the doc stores which contain the assessment questions and rules.
-    doc_store_dma = load_json_and_validate(DOC_STORE_DMA_PATH, dict)
-    doc_store_kab = load_json_and_validate(DOC_STORE_KAB_PATH, dict)
-
-    if doc_store_dma is None or doc_store_kab is None:
-        logging.critical(
-            "Could not load one or more required doc store files. Exiting."
-        )
-        return
-
-    all_doc_stores = {**doc_store_dma, **doc_store_kab}
-
-    # 4. Process each validated simulation run using the helper function.
-    final_augmented_output = [
-        _process_run(run, all_doc_stores) for run in simulation_output
-    ]
-
-    # 5. Save the final, augmented report.
-    if final_augmented_output:
-        # TODO: This section will be replaced with a database write operation.
-        # For now, it saves the output to a local JSON file for inspection.
-        timestamp = datetime.now().strftime("%Y%m%d_%H%M%S")
-        save_json_file(
-            final_augmented_output,
-            OUTPUT_PATH / f"final_augmented_output_{timestamp}.json",
-        )
-        logging.info("Processing complete. Final output generated.")
+import logging
+from datetime import datetime
+from os import environ
+from pathlib import Path
+
+from dotenv import load_dotenv
+from pydantic import ValidationError
+
+from . import tasks
+from .models import AssessmentRun
+from .utilities import (
+    generate_scenario_id,
+    load_json_and_validate,
+    save_json_file,
+)
+
+load_dotenv()
+
+log_level = environ.get("LOGLEVEL", "WARNING").upper()
+logging.basicConfig(level=log_level)
+logger = logging.getLogger(__name__)
+
+# TODO: Add confirmation outputs telling the user what we understood their response to be, before sending them a next message.
+
+# Define fixed file paths for the Docker environment
+DATA_PATH = Path("src/ai4gd_momconnect_haystack/")
+
+DOC_STORE_DMA_PATH = DATA_PATH / "static_content" / "dma.json"
+DOC_STORE_KAB_PATH = DATA_PATH / "static_content" / "kab.json"
+OUTPUT_PATH = DATA_PATH / "run_output"
+
+# Define which assessments from the doc stores are scorable
+SCORABLE_ASSESSMENTS = {
+    "dma-assessment",
+    "behaviour-assessment",
+    "knowledge-assessment",
+    "attitude-assessment",
+}
+
+# TODO: Align simulation prompts with doc_store for valid responses.
+# The prompts used to generate the simulation run (e.g., in contextualization tasks)
+# provide response options like "Not at all confident", "A little confident", etc.
+# However, the doc_store (e.g., dma.json) expects "I strongly disagree", "I agree", etc.
+# for scoring. These must be aligned to ensure correct data extraction and scoring.
+
+
+def run_simulation():
+    """
+    Runs a simulation of the onboarding and assessment process using the pipelines.
+    """
+    logger.info("--- Starting Haystack POC Simulation ---")
+    simulation_results = []
+
+    # --- Simulation ---
+    # ** Onboarding Scenario **
+    logger.info("\n--- Simulating Onboarding ---")
+    user_context = {  # Simulation data collected progressively
+        "age": "33",
+        "gender": "female",
+        "goal": "Complete the onboarding process",
+        "province": None,
+        "area_type": None,
+        "relationship_status": None,
+        "education_level": None,
+        "hunger_days": None,
+        "num_children": None,
+        "phone_ownership": None,
+        "other": {},
+    }
+    max_onboarding_steps = 10  # Safety break
+    chat_history = []
+    onboarding_turns = []
+    flow_type = "onboarding"
+
+    sim_onboarding = False
+    sim_dma = False
+    sim_kab = False
+    sim_anc_survey = False
+
+    while True:
+        sim = input("Simulate Onboarding? (Y/N)\n> ")
+        if sim.lower() in ["y", "yes"]:
+            sim_onboarding = True
+            break
+        elif sim.lower() in ["n", "no"]:
+            break
+        else:
+            print("Please enter 'Y' or 'N'.")
+
+    if sim_onboarding:
+        # Simulate Onboarding
+        for attempt in range(max_onboarding_steps):
+            print("-" * 20)
+            logger.info(f"Onboarding Question Attempt: {attempt + 1}")
+
+            contextualized_question = tasks.get_next_onboarding_question(
+                user_context, chat_history
+            )
+            if not contextualized_question:
+                logger.info("Onboarding flow complete.")
+                break
+
+            # Simulate User Response & Data Extraction
+            chat_history.append("System to User: " + contextualized_question + "\n> ")
+            # Keep getting a user response until it is one that continues the journey:
+            intent = None
+            while intent != "JOURNEY_RESPONSE":
+                chat_history.append(
+                    "System to User: " + contextualized_question + "\n> "
+                )
+                user_response = input(contextualized_question + "\n> ")
+                chat_history.append("User to System: " + user_response + "\n> ")
+
+                # Classify user's intent and act accordingly
+                intent, message_to_user = tasks.handle_user_message(
+                    contextualized_question, user_response
+                )
+                # If a question about the study or about health was asked, print the
+                # response that would be sent to users
+                if intent in ["HEALTH_QUESTION", "QUESTION_ABOUT_STUDY"]:
+                    print(message_to_user)
+                elif intent in [
+                    "ASKING_TO_STOP_MESSAGES",
+                    "ASKING_TO_DELETE_DATA",
+                    "REPORTING_AIRTIME_NOT_RECEIVED",
+                ]:
+                    print(f"Turn must be notified that user is {intent}")
+                elif intent == "CHITCHAT":
+                    print(message_to_user)
+                    print(
+                        (
+                            f"User is chitchatting and needs to still respond to "
+                            f"the previous question: {contextualized_question}"
+                        )
+                    )
+                else:
+                    # intent must be JOURNEY_RESPONSE
+                    pass
+            chat_history.append("User to System: " + user_response + "\n> ")
+
+            ### Endpoint 2: Turn can call to get extracted data from a user response.
+            previous_context = user_context.copy()
+            user_context = tasks.extract_onboarding_data_from_response(
+                user_response, user_context, chat_history
+            )
+
+            # Identify what changed in user_context
+            diff_keys = [
+                k for k in user_context if user_context[k] != previous_context.get(k)
+            ]
+
+            for updated_field in diff_keys:
+                # For each piece of extracted info, create a separate turn.
+                if updated_field == "other":
+                    # Handle cases where multiple 'other' fields might change
+                    other_diff = {
+                        k: v
+                        for k, v in user_context["other"].items()
+                        if v != previous_context["other"].get(k)
+                    }
+                    for key, value in other_diff.items():
+                        logger.info(f"Creating turn for extracted field: {key}")
+                        onboarding_turns.append(
+                            {
+                                "question_name": key,
+                                "llm_utterance": contextualized_question,
+                                "user_utterance": user_response,
+                                "llm_extracted_user_response": value,
+                            }
+                        )
+                else:
+                    logger.info(f"Creating turn for extracted field: {updated_field}")
+                    onboarding_turns.append(
+                        {
+                            "question_name": updated_field,
+                            "llm_utterance": contextualized_question,
+                            "user_utterance": user_response,
+                            "llm_extracted_user_response": user_context[updated_field],
+                        }
+                    )
+
+    # ** DMA Scenario **
+    print("")
+    while True:
+        sim = input("Simulate DMA? (Y/N)\n> ")
+        if sim.lower() in ["y", "yes"]:
+            sim_dma = True
+            break
+        elif sim.lower() in ["n", "no"]:
+            break
+        else:
+            print("Please enter 'Y' or 'N'.")
+
+    assessment_turns = []
+
+    if sim_dma:
+        logger.info("\n--- Simulating DMA ---")
+        current_assessment_step = 0
+        user_context["goal"] = "Complete the assessment"
+        max_assessment_steps = 10  # Safety break
+
+        # Simulate Assessment
+        while current_assessment_step < max_assessment_steps:
+            print("-" * 20)
+            logger.info(
+                f"Assessment Step: Requesting step after {current_assessment_step}"
+            )
+
+            result = tasks.get_assessment_question(
+                flow_id="dma-assessment",
+                current_assessment_step=current_assessment_step,
+                user_context=user_context,
+            )
+            if not result:
+                logger.info("Assessment flow complete.")
+                break
+            contextualized_question = result["contextualized_question"]
+            current_assessment_step = result["current_question_number"]
+
+            # Simulate User Response
+            user_response = input(contextualized_question + "\n> ")
+
+            result = tasks.validate_assessment_answer(
+                user_response, current_assessment_step, "dma-assessment"
+            )
+            if not result:
+                logger.warning(
+                    f"Response validation failed for step {current_assessment_step}."
+                )
+                continue
+            current_assessment_step = result["current_assessment_step"]
+
+    # ** KAB Scenario **
+    print("")
+    while True:
+        sim = input("Simulate KAB? (Y/N)\n> ")
+        if sim.lower() in ["y", "yes"]:
+            sim_kab = True
+            break
+        elif sim.lower() in ["n", "no"]:
+            break
+        else:
+            print("Please enter 'Y' or 'N'.")
+
+    if sim_kab:
+        for flow_id in [
+            "knowledge-assessment",
+            "attitude-assessment",
+            "behaviour-pre-assessment",
+        ]:
+            logger.info("\n--- Simulating KAB ---")
+            current_assessment_step = 0
+            user_context["goal"] = "Complete the assessment"
+            max_assessment_steps = 20  # Safety break
+
+            # Simulate Assessments
+            while current_assessment_step < max_assessment_steps:
+                print("-" * 20)
+                logger.info(
+                    f"Assessment Step: Requesting step after {current_assessment_step}"
+                )
+
+                result = tasks.get_assessment_question(
+                    flow_id=flow_id,
+                    current_assessment_step=current_assessment_step,
+                    user_context=user_context,
+                )
+                if not result:
+                    logger.info("Assessment flow complete.")
+                    break
+                contextualized_question = result["contextualized_question"]
+                current_assessment_step = result["current_question_number"]
+
+                # Simulate User Response
+                user_response = input(contextualized_question + "\n> ")
+
+                result = tasks.validate_assessment_answer(
+                    user_response, current_assessment_step, flow_id
+                )
+                if not result:
+                    logger.warning(
+                        f"Response validation failed for step {current_assessment_step}."
+                    )
+                    continue
+                current_assessment_step = result["current_assessment_step"]
+
+    # ** ANC Survey Scenario **
+    print("")
+    while True:
+        sim = input("Simulate ANC Survey? (Y/N)\n> ")
+        if sim.lower() in ["y", "yes"]:
+            sim_anc_survey = True
+            break
+        elif sim.lower() in ["n", "no"]:
+            break
+        else:
+            print("Please enter 'Y' or 'N'.")
+
+    if sim_anc_survey:
+        logger.info("\n--- Simulating ANC Survey ---")
+        anc_user_context = {
+            "age": user_context.get("age"),
+            "gender": user_context.get("gender"),
+            "goal": "Complete the ANC survey",
+        }
+        anc_chat_history = []
+        survey_complete = False
+
+        # Simulate ANC Survey
+        while not survey_complete:
+            print("-" * 20)
+            logger.info("ANC Survey Step: Requesting next question...")
+
+            result = tasks.get_anc_survey_question(
+                user_context=anc_user_context, chat_history=anc_chat_history
+            )
+
+            if not result or not result.get("contextualized_question"):
+                logger.info("Could not get next survey question. Ending flow.")
+                break
+
+            contextualized_question = result["contextualized_question"]
+            survey_complete = result.get("is_final_step", False)
+
+            # Simulate User Response
+            anc_chat_history.append(
+                "System to User: " + contextualized_question + "\n> "
+            )
+            user_response = input(contextualized_question + "\n> ")
+            anc_chat_history.append("User to System: " + user_response + "\n> ")
+
+            if survey_complete:
+                logger.info("Survey flow complete.")
+                break
+
+            anc_user_context = tasks.extract_anc_data_from_response(
+                user_response, anc_user_context, anc_chat_history
+            )
+            continue
+        # processed_user_response = result['processed_user_response']
+        current_assessment_step = result["current_assessment_step"]
+        processed_user_response = result["processed_user_response"]
+        assessment_turns.append(
+            {
+                "question_number": current_assessment_step,
+                "llm_utterance": contextualized_question,
+                "user_utterance": user_response,
+                "llm_extracted_user_response": processed_user_response,
+            }
+        )
+
+    simulation_results.append(
+        {
+            "scenario_id": generate_scenario_id(
+                flow_type=flow_type, username="user_123"
+            ),  # TODO: Find a way to pass the username dynamically
+            "flow_type": flow_type,
+            "turns": assessment_turns,
+        }
+    )
+
+    logger.info("--- Simulation Complete ---")
+    return simulation_results
+
+
+def _process_run(run: AssessmentRun, all_doc_stores: dict) -> dict:
+    """
+    Processes a single validated simulation run. It scores the run if applicable,
+    otherwise returns the raw data.
+    """
+    # Guard Clause: If the run is not scorable, return its data immediately.
+    if run.flow_type not in SCORABLE_ASSESSMENTS:
+        logging.info(f"Appending non-scorable flow to report: {run.flow_type}")
+        return run.model_dump()
+
+    logging.info(f"Processing scorable assessment: {run.flow_type}")
+
+    assessment_questions = tasks.load_and_validate_assessment_questions(
+        run.flow_type, all_doc_stores
+    )
+
+    if not assessment_questions:
+        logging.warning(
+            f"Could not load/validate questions for '{run.flow_type}'. Appending raw run data."
+        )
+        return run.model_dump()
+
+    scored_data = tasks.score_assessment_from_simulation(
+        [run], run.flow_type, assessment_questions
+    )
+
+    if scored_data:
+        return {
+            "scenario_id": run.scenario_id,
+            "flow_type": run.flow_type,
+            **scored_data,
+        }
+
+    return run.model_dump()
+
+
+def main() -> None:
+    """
+    Runs the interactive simulation, orchestrates scoring on the in-memory
+    results, and saves the final augmented report.
+    """
+    logging.info("Starting interactive simulation...")
+
+    # 1. Run the simulation to get the raw output directly in memory.
+    raw_simulation_output = run_simulation()
+    logging.info("Simulation complete. Starting validation and scoring process...")
+
+    # 2. Validate the IN-MEMORY raw output directly using Pydantic.
+    try:
+        simulation_output = [
+            AssessmentRun.model_validate(run) for run in raw_simulation_output
+        ]
+        logging.info("Simulation output validated successfully.")
+    except ValidationError as e:
+        logging.critical(f"Simulation produced invalid output data:\n{e}")
+        return
+
+    # 3. Load the doc stores which contain the assessment questions and rules.
+    doc_store_dma = load_json_and_validate(DOC_STORE_DMA_PATH, dict)
+    doc_store_kab = load_json_and_validate(DOC_STORE_KAB_PATH, dict)
+
+    if doc_store_dma is None or doc_store_kab is None:
+        logging.critical(
+            "Could not load one or more required doc store files. Exiting."
+        )
+        return
+
+    all_doc_stores = {**doc_store_dma, **doc_store_kab}
+
+    # 4. Process each validated simulation run using the helper function.
+    final_augmented_output = [
+        _process_run(run, all_doc_stores) for run in simulation_output
+    ]
+
+    # 5. Save the final, augmented report.
+    if final_augmented_output:
+        # TODO: This section will be replaced with a database write operation.
+        # For now, it saves the output to a local JSON file for inspection.
+        timestamp = datetime.now().strftime("%Y%m%d_%H%M%S")
+        save_json_file(
+            final_augmented_output,
+            OUTPUT_PATH / f"final_augmented_output_{timestamp}.json",
+        )
+        logging.info("Processing complete. Final output generated.")