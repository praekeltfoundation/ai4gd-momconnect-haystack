--- conflicted
+++ resolved
@@ -19,8 +19,8 @@
 
 class ReminderType(IntEnum):
     USER_REQUESTED = 1
-<<<<<<< HEAD
-    SYSTEM_SCHEDULED_THREE_DAY = 2
+    USER_REQUESTED_SECOND = 2
+    SYSTEM_SCHEDULED_THREE_DAY = 3
 
 
 class TurnState(str, Enum):
@@ -36,8 +36,4 @@
     JOURNEY_RESPONSE = "JOURNEY_RESPONSE"
     SYSTEM_ERROR = "SYSTEM_ERROR"
     CHITCHAT = "CHITCHAT"
-    JOURNEY_RESUMED = "JOURNEY_RESUMED"
-=======
-    USER_REQUESTED_SECOND = 2
-    SYSTEM_SCHEDULED_THREE_DAY = 3
->>>>>>> 197ac3a6
+    JOURNEY_RESUMED = "JOURNEY_RESUMED"