import json
import logging
from functools import cache
from typing import Any

from haystack import Pipeline
from haystack.components.builders.chat_prompt_builder import ChatPromptBuilder
from haystack.components.generators.chat import OpenAIChatGenerator
from haystack.components.retrievers import FilterRetriever
from haystack.components.validators import JsonSchemaValidator
from haystack.dataclasses import ChatMessage
from haystack.tools import Tool
from haystack.utils import Secret

from .doc_store import setup_document_store

# --- Configuration ---
logger = logging.getLogger(__name__)

# --- JSON Schemas ---
NEXT_QUESTION_SCHEMA = {
    "type": "object",
    "properties": {
        "chosen_question_number": {
            "type": "integer",
            "description": "The question number selected from the remaining questions list",
        },
        "contextualized_question": {
            "type": "string",
            "description": "The contextualized version of the chosen question",
        },
    },
    "required": ["chosen_question_number", "contextualized_question"],
    "additionalProperties": False,
}

ASSESSMENT_CONTEXT_SCHEMA = {
    "type": "object",
    "properties": {
        "contextualized_question": {
            "type": "string",
            "description": "The contextualized version of the assessment question, NOT including the list of possible answers.",
        }
    },
    "required": ["contextualized_question"],
    "additionalProperties": False,
}

SURVEY_QUESTION_CONTEXT_SCHEMA = {
    "type": "object",
    "properties": {
        "contextualized_question": {
            "type": "string",
            "description": "The contextualized, user-facing version of the survey question.",
        }
    },
    "required": ["contextualized_question"],
    "additionalProperties": False,
}

INTENT_DETECTION_SCHEMA = {
    "type": "object",
    "properties": {
        "intent": {
            "type": "string",
            "description": "The classified intent of the user's message.",
            "enum": [
                "JOURNEY_RESPONSE",
                "QUESTION_ABOUT_STUDY",
                "HEALTH_QUESTION",
                "ASKING_TO_STOP_MESSAGES",
                "ASKING_TO_DELETE_DATA",
                "REPORTING_AIRTIME_NOT_RECEIVED",
                "CHITCHAT",
            ],
        }
    },
    "required": ["intent"],
}

# --- The ANC Survey flow, statically defined ---
ANC_SURVEY_FLOW_LOGIC = {
    "start": lambda ctx: "Q_seen"
    if ctx.get("start") == "Yes, I went"
    else "start_not_going"
    if ctx.get("start") == "No, I'm not going"
    else "start_going_soon"
    if ctx.get("start") == "I'm going soon"
    else None,
    # I'm going soon
    "start_going_soon": lambda ctx: "__GOING_SOON_REMINDER_3_DAYS__",
    # Yes, I went
    "Q_seen": lambda ctx: "seen_yes"
    if ctx.get("Q_seen") == "Yes"
    else "Q_seen_no"
    if ctx.get("Q_seen") == "No"
    else None,
    "seen_yes": lambda ctx: "Q_bp"
    if ctx.get("seen_yes") == "Yes"
    else "mom_ANC_remind_me_01"
    if ctx.get("seen_yes") == "Remind me tomorrow"
    else None,
    "Q_seen_no": lambda ctx: "Q_why_no_visit"
    if ctx.get("Q_seen_no") == "Yes"
    else "mom_ANC_remind_me_01"
    if ctx.get("Q_seen_no") == "Remind me tomorrow"
    else None,
    "Q_why_no_visit": lambda ctx: "intent"
    if ctx.get("Q_why_no_visit")
    in [
        "Clinic was closed ⛔",
        "Wait time too long ⌛",
        "No maternity record 📝",
        "Asked to pay 💰",
        "Told to come back 📅",
        "Staff disrespectful 🤬",
    ]
    else "Q_why_no_visit_other"
    if ctx.get("Q_why_no_visit") == "Something else 😞"
    else None,
    "Q_why_no_visit_other": lambda ctx: "intent",
    "mom_ANC_remind_me_01": lambda ctx: "__NOT_GOING_REMINDER_1_DAY__",
    "Q_bp": lambda ctx: "Q_experience",
    "Q_experience": lambda ctx: "bad"
    if ctx.get("Q_experience") in ["Bad", "Very bad"]
    else "good"
    if ctx.get("Q_experience") in ["Very good", "Good", "OK"]
    else None,
    "bad": lambda ctx: "Q_visit_bad",
    "good": lambda ctx: "Q_visit_bad",
    "Q_visit_good": lambda ctx: "Q_challenges"
    if ctx.get("Q_visit_good")
    in [
        "No problems 👌",
        "No maternity record 📝",
        "Shamed/embarrassed 😳",
        "No privacy 🤐",
        "Not enough info ℹ️",
        "Staff disespectful 🤬",
        "Asked to pay 💰",
        "Waited a long time ⌛",
    ]
    else "Q_visit_other"
    if ctx.get("Q_visit_good") == "Something else 😞"
    else None,
    "Q_visit_bad": lambda ctx: "Q_challenges"
    if ctx.get("Q_visit_bad")
    in [
        "No maternity record 📝",
        "Shamed/embarrassed 😳",
        "No privacy 🤐",
        "Not enough info ℹ️",
        "Staff disrespectful 🤬",
        "Asked to pay 💰",
        "Waited a long time ⌛",
    ]
    else "Q_visit_other"
    if ctx.get("Q_visit_bad") == "Something else 😞"
    else None,
    "Q_visit_other": lambda ctx: "Q_challenges",
    "Q_challenges": lambda ctx: "intent"
    if ctx.get("Q_challenges")
    in ["No challenges 👌", "Transport 🚌", "No support 🤝", "Clinic opening hours 🏥"]
    else "Q_challenges_other"
    if ctx.get("Q_challenges") == "Something else 😞"
    else None,
    "Q_challenges_other": lambda ctx: "intent",
    # No, I'm not going
    "start_not_going": lambda ctx: "Q_why_not_go"
    if ctx.get("start_not_going") == "Yes"
    else "mom_ANC_remind_me_02"
    if ctx.get("start_not_going") == "Remind me tomorrow"
    else None,
    "mom_ANC_remind_me_02": lambda ctx: "__WENT_REMINDER_1_DAY__",
    "Q_why_not_go": lambda ctx: "intent"
    if ctx.get("Q_why_not_go")
    in [
        "Didn't know about it 📅",
        "Didn't know where 📍",
        "Don't want check-ups ⛔",
        "Can't go when open 🏥",
        "Asked to pay 💰",
        "Wait times too long ⌛",
        "No support 🤝",
        "Getting there is hard 🚌",
        "I forgot 😧",
    ]
    else "Q_why_not_go_other"
    if ctx.get("Q_why_not_go") == "Something else 😞"
    else None,
    "Q_why_not_go_other": lambda ctx: "intent",
    "intent": lambda ctx: "end"
    if (not ctx.get("first_survey")) and ctx.get("intent") == "Yes, I will"
    else "feedback_if_first_survey"
    if ctx.get("first_survey") and ctx.get("intent") == "Yes, I will"
    else "not_going_next_one"
    if ctx.get("intent") == "No, I won't"
    else None,
    "not_going_next_one": lambda ctx: "end"
    if not ctx.get("first_survey")
    else "feedback_if_first_survey"
    if ctx.get("first_survey")
    else None,
    # Feedback and thanks after the user's first survey completion
    "feedback_if_first_survey": lambda ctx: "end_if_feedback",
}


def get_next_anc_survey_step(current_step: str, user_context: dict) -> str | None:
    """Determines the next step based on the defined ANC survey flow."""
    if current_step not in ANC_SURVEY_FLOW_LOGIC:
        return None

    next_step_func = ANC_SURVEY_FLOW_LOGIC[current_step]
    return next_step_func(user_context)


# --- LLM Generator ---
def get_llm_generator() -> OpenAIChatGenerator | None:
    """
    Returns an instance of OpenAIChatGenerator if the API key is set in the environment.
    """
    try:
        openai_api_key = Secret.from_env_var("OPENAI_API_KEY")
        llm_generator = OpenAIChatGenerator(
            api_key=openai_api_key, model="gpt-3.5-turbo"
        )
        logger.info("OpenAI Chat Generator instance created for pipelines.")
    except ValueError:
        logger.error(
            "OPENAI_API_KEY environment variable not found. Cannot create OpenAI Chat Generator."
        )
        return None
    if not llm_generator:
        logger.error("OpenAI Chat Generator not available. Cannot create pipelines.")
        return None
    return llm_generator


# --- Tools ---
def extract_onboarding_data(**kwargs) -> dict[str, Any]:
    """
    Receives extracted data from the LLM tool call via its arguments.
    This function acts as a placeholder; its primary role is to define
    the tool structure for the LLM. It simply returns the arguments it receives.
    """
    logger.info(f"Tool 'extract_onboarding_data' would be called with: {kwargs}")
    return kwargs


def extract_clinic_visit_data(**kwargs) -> dict[str, Any]:
    """
    Acts as a placeholder for the clinic visit survey tool.
    It simply returns the arguments it receives.
    """
    logger.info(f"Tool 'extract_clinic_visit_data' would be called with: {kwargs}")
    return kwargs


def create_onboarding_tool() -> Tool:
    """Creates the data extraction tool for onboarding."""

    tool = Tool(
        name="extract_onboarding_data",
        description="""
        Extract structured data points like province, area_type, relationship_status, etc., from the user's latest message. Crucially, also extract any other information mentioned that seems relevant and valuable in the context of maternal health or the use of a maternal health chatbot (e.g., mentions of specific symptoms, appointments, social support, concerns or preferences), even if not explicitly listed as a parameter.
        """,
        function=extract_onboarding_data,
        parameters={
            "type": "object",
            "properties": {
                "province": {
                    "type": "string",
                    "description": "The user's province.",
                    "enum": [
                        "Eastern Cape",
                        "Free State",
                        "Gauteng",
                        "KwaZulu-Natal",
                        "Limpopo",
                        "Mpumalanga",
                        "Northern Cape",
                        "North West",
                        "Western Cape",
                    ],
                },
                "area_type": {
                    "type": "string",
                    "description": "The type of area the user lives in.",
                    "enum": [
                        "City",
                        "Township or suburb",
                        "Town",
                        "Farm or smallholding",
                        "Village",
                        "Rural area",
                    ],
                },
                "relationship_status": {
                    "type": "string",
                    "description": "The user's relationship status.",
                    "enum": ["Single", "Relationship", "Married", "Skip"],
                },
                "education_level": {
                    "type": "string",
                    "description": "The user's highest education level.",
                    "enum": [
                        "No school",
                        "Some primary",
                        "Finished primary",
                        "Some high school",
                        "Finished high school",
                        "More than high school",
                        "Don't know",
                        "Skip",
                    ],
                },
                "hunger_days": {
                    "type": "string",
                    "description": "Number of days in the past 7 days the user didn't have enough to eat.",
                    "enum": ["0 days", "1-2 days", "3-4 days", "5-7 days"],
                },
                "num_children": {
                    "type": "string",
                    "description": "The number of children the user has.",
                    "enum": ["0", "1", "2", "3", "More than 3", "Why do you ask?"],
                },
                "phone_ownership": {
                    "type": "string",
                    "description": "Whether the user owns their phone.",
                    "enum": ["Yes", "No", "Skip"],
                },
            },
            "additionalProperties": {
                "type": "string",
                "description": "Any other valuable maternal health-related information extracted.",
            },
        },
    )

    return tool


# --- Creation of Pipelines ---
@cache
def create_next_onboarding_question_pipeline() -> Pipeline | None:
    """
    Creates a pipeline where an LLM selects the best next onboarding question
    from a list of remaining questions, given the user's current context.
    """
    llm_generator = get_llm_generator()
    if not llm_generator:
        logger.error(
            "LLM Generator is not available. Cannot create Next Onboarding Question Pipeline."
        )
        return None
    pipeline = Pipeline()

    prompt_template = """
{% for message in chat_history %}
{% if message.is_from('user') %}
user:
{{ message.text }}

{% elif message.is_from('assistant') %}
assistant:
{{ message.text }}

{% else %}
system:
{{ message.text }}

{% endif %}
{% endfor %}

system:
User Context:
{% for key, value in user_context.items() %}
- "{{ key }}": "{{ value }}"
{% endfor %}

Remaining questions to complete user profile:
{% for q in remaining_questions %}
Question {{ q.question_number }}: "{{ q.content }}" (with valid possible responses: "{{ q.valid_responses }}")
{% endfor %}

Your task is to select the single remaining question that would be the most natural and effective to ask next and contextualize it if you think it's needed.
- You can reference the existing chat history and user context above to modify the tonality and/or phrasing for the user, but DO NOT change the core meaning of the question or introduce ambiguity.
- DO NOT list the valid responses in the contextualized question.
- Ensure that the dialogue flows smoothly (e.g. the first message in a chat must not start as if there were preceding messages), and to still ask the question in such a way that its valid responses will remain grammatically valid responses to the new version of the question.

You MUST respond with a valid JSON object containing exactly these fields:
- "chosen_question_number" (integer): The question_number of the chosen question from the list above.
- "contextualized_question" (string): Your version of the question you chose.

JSON Response:
    """
    chat_template = [
        ChatMessage.from_system(prompt_template),
    ]
    prompt_builder = ChatPromptBuilder(
        template=chat_template,
        required_variables=["user_context", "remaining_questions", "chat_history"],
    )

    json_validator = JsonSchemaValidator(json_schema=NEXT_QUESTION_SCHEMA)

    pipeline.add_component("prompt_builder", prompt_builder)
    pipeline.add_component("llm", llm_generator)
    pipeline.add_component("json_validator", json_validator)

    pipeline.connect("prompt_builder.prompt", "llm.messages")
    pipeline.connect("llm.replies", "json_validator.messages")

    logger.info("Created Next Question Selection Pipeline with JSON schema validation.")
    return pipeline


@cache
def create_onboarding_data_extraction_pipeline() -> Pipeline | None:
    """
    Creates a pipeline using tools to extract structured data from user responses.
    """
    llm_generator = get_llm_generator()
    if not llm_generator:
        logger.error(
            "LLM Generator is not available. Cannot create Onboarding Data Extraction Pipeline."
        )
        return None

    extraction_tool = create_onboarding_tool()
    llm_generator.tools = [extraction_tool]

    pipeline = Pipeline()

    prompt_template = """
{% for message in chat_history %}
{% if message.is_from('user') %}
user:
{{ message.text }}

{% elif message.is_from('assistant') %}
assistant:
{{ message.text }}

{% else %}
system:
{{ message.text }}

{% endif %}
{% endfor %}

system:
User Context:
{% for key, value in user_context.items() %}
- {{ key }}: {{ value }}
{% endfor %}

User's latest message:
"{{ user_response }}"

Please use the 'extract_onboarding_data' tool to analyze the user's latest message and extract their intended response:
- For the properties 'province', 'area_type', 'relationship_status', 'education_level', 'hunger_days', 'num_children' and 'phone_ownership', extracted data **MUST** adhere strictly to their 'enum' lists. If the user's response for one of these properties does **NOT** contain a word or phrase that *directly and unambiguously* maps to one of the EXACT 'enum' values, **DO NOT include that property in your tool call**. Only store the 'Skip' enum value for these properties if the user explicitly states they want to skip.
- **DO NOT GUESS or INFER** an enum value based on sentiment, vague descriptions, or ambiguous terms. Only include a field if you are highly confident that the user's input matches an allowed 'enum' value.
- Do not extract a data point if it clearly has already been collected in the user context, unless the user's latest message explicitly provides new information that updates it.
- For properties with numeric ranges like 'hunger_days', you MUST map the user's input to the correct enum category whose range contains or corresponds to the user's input, unless they did not provide valid information. Do not just look for an exact string match. As examples:
    - If the user says "3", you should extract: {"hunger_days": "3-4 days"}
    - If the user says "one day", you should extract: {"hunger_days": "1-2 days"}
    - If the user says "6", you should extract: {"hunger_days": "5-7 days"}
    - If the user says "I haven't been hungry", you should extract: {"hunger_days": "0 days"}
    - If the user does not provide a mappable, do not include 'hunger_days' in the tool call.
- For 'num_children', apply similar numeric mapping logic.
- For the open-ended additionalProperties, extract any extra information mentioned that is not already in one of the expected properties, and AS LONG AS it pertains specifically to maternal health or the use of a maternal health chatbot.
    """

    prompt_builder = ChatPromptBuilder(
        template=[ChatMessage.from_system(prompt_template)],
        required_variables=["user_context", "chat_history", "user_response"],
    )

    pipeline.add_component("prompt_builder", prompt_builder)
    pipeline.add_component("llm", llm_generator)

    pipeline.connect("prompt_builder.prompt", "llm.messages")

    logger.info("Created Onboarding Data Extraction Pipeline with Tools.")
    return pipeline


@cache
def create_assessment_contextualization_pipeline() -> Pipeline | None:
    """
    Creates a pipeline to fetch an assessment question based on flow_id and question_number,
    then contextualize it slightly using an LLM based on user context.
    """
    llm_generator = get_llm_generator()
    if not llm_generator:
        logger.error(
            "LLM Generator is not available. Cannot create Assessment Contextualization Pipeline."
        )
        return None
    pipeline = Pipeline()

    prompt_template = """
You are an assistant helping to personalize assessment questions on a maternal health chatbot service.
The user has already provided the following information:
User Context:
{% for key, value in user_context.items() %}
- {{ key }}: {{ value }}
{% endfor %}

Original Assessment Question to be contextualized:
{{ documents[0].content }}

Valid responses:
{% for valid_response in documents[0].meta.valid_responses %}
- "{{ valid_response }}"
{% endfor %}

Review the Original Assessment Question. If you think it's needed, make minor
adjustments to ensure that the question is clear and directly applicable to the
user's context. **Crucially, do not change the core meaning, difficulty, or the
scale/format of the question.** If no changes are needed, return the original question text.

You MUST respond with a valid JSON object containing exactly one key:
"contextualized_question". The value should be the question text ONLY. DO NOT
include the list of possible answers in your response, but make sure that the
contextualized question is asked in such a way that the user can still
respond with one of the valid responses listed above.

JSON Response:
    """
    prompt_builder = ChatPromptBuilder(
        template=[ChatMessage.from_system(prompt_template)],
        required_variables=["user_context", "documents"],
    )

    document_store = setup_document_store()
    retriever = FilterRetriever(document_store=document_store)
    json_validator = JsonSchemaValidator(json_schema=ASSESSMENT_CONTEXT_SCHEMA)

    pipeline.add_component("retriever", retriever)
    pipeline.add_component("prompt_builder", prompt_builder)
    pipeline.add_component("llm", llm_generator)
    pipeline.add_component("json_validator", json_validator)

    pipeline.connect("retriever.documents", "prompt_builder.documents")
    pipeline.connect("prompt_builder.prompt", "llm.messages")
    pipeline.connect("llm.replies", "json_validator.messages")

    logger.info("Created Assessment Contextualization Pipeline.")
    return pipeline


@cache
def create_assessment_response_validator_pipeline() -> Pipeline | None:
    """
    Creates a pipeline to validate the user's response to an assessment question
    against a dynamic list of valid responses, with a guaranteed structured output.
    """
    llm_generator = get_llm_generator()
    if not llm_generator:
        logger.error(
            "LLM Generator is not available. Cannot create Assessment Response Validation Pipeline."
        )
        return None
    pipeline = Pipeline()

    prompt_template = """
You are an AI assistant validating a user's response to an assessment question in a chatbot for new mothers in South Africa.
Your task is to analyze the user's response and determine if it maps to one of the allowed responses provided below.

Allowed Responses:
{% for response in valid_responses %}
- "{{ response }}"
{% endfor %}

User Response:
"{{ user_response }}"

You MUST respond with a valid JSON object. The JSON should contain a single key, "validated_response".

- If the user's response clearly and unambiguously corresponds to one of the "Allowed Responses", the value of "validated_response" should be the exact text of that allowed response.
- If the user's response is ambiguous, does not match any of the allowed responses, or is nonsense/gibberish, you MUST set the value of "validated_response" to "nonsense".

JSON Response:
    """
    prompt_builder = ChatPromptBuilder(
        template=[ChatMessage.from_system(prompt_template)],
        required_variables=["user_response", "valid_responses"],
    )

    json_validator = JsonSchemaValidator()

    pipeline.add_component("prompt_builder", prompt_builder)
    pipeline.add_component("llm", llm_generator)
    pipeline.add_component("json_validator", json_validator)

    pipeline.connect("prompt_builder.prompt", "llm.messages")
    pipeline.connect("llm.replies", "json_validator.messages")

    logger.info(
        "Created Assessment Response Validation Pipeline with JSON Schema validation."
    )
    return pipeline


@cache
def create_assessment_end_response_validator_pipeline() -> Pipeline | None:
<<<<<<< HEAD
    """
    Creates a pipeline to validate the user's response to an end-of-assessment
    message against a dynamic list of valid responses.
    """
    llm_generator = get_llm_generator()
    if not llm_generator:
        logger.error(
            "LLM Generator is not available. Cannot create Assessment End Response Validation Pipeline."
        )
        return None
    pipeline = Pipeline()

    prompt_template = """
    You are an assistant validating a user's response to the previous message shown below.
    Your task is to determine if the user's answer maps to one of the valid responses beneath the previous message.

    Previous Message:
    {{ previous_message }}

    Valid Responses:
    {% for response in valid_responses %}
    - "{{ response }}"
    {% endfor %}

    - If the user's response clearly and unambiguously corresponds to one of the valid responses, your output MUST be the exact text of that valid response from the list above.
    - If the user's response is ambiguous, does not match any valid response, or is nonsense/gibberish, you MUST return the single word: "nonsense".

    User Response:
    {{ user_response }}

    Validated Response:
    """
    prompt_builder = ChatPromptBuilder(
        template=[ChatMessage.from_system(prompt_template)],
        required_variables=["user_response", "valid_responses", "previous_message"],
    )

    pipeline.add_component("prompt_builder", prompt_builder)
    pipeline.add_component("llm", llm_generator)

    pipeline.connect("prompt_builder.prompt", "llm.messages")

    logger.info("Created Assessment End Response Validation Pipeline.")
    return pipeline


@cache
def create_clinic_visit_navigator_pipeline() -> Pipeline | None:
=======
>>>>>>> ec96f94e
    """
    Creates a pipeline to validate the user's response to an end-of-assessment
    message against a dynamic list of valid responses.
    """
    llm_generator = get_llm_generator()
    if not llm_generator:
        logger.error(
            "LLM Generator is not available. Cannot create Assessment End Response Validation Pipeline."
        )
        return None
    pipeline = Pipeline()

    prompt_template = """
You are an AI assistant validating a user's response to the previous message sent by a chatbot for new mothers in South Africa.
Your task is to analyze the user's response and determine if it maps to one of the allowed responses provided below.

Allowed Responses:
{% for response in valid_responses %}
- "{{ response }}"
{% endfor %}

Previous Message:
"{{ previous_message }}"

User Response:
"{{ user_response }}"

You MUST respond with a valid JSON object. The JSON should contain a single key, "validated_response".

- If the user's response clearly and unambiguously corresponds to one of the "Allowed Responses", the value of "validated_response" should be the exact text of that allowed response.
- If the user's response is ambiguous, does not match any of the allowed responses, or is nonsense/gibberish, you MUST set the value of "validated_response" to "nonsense".

JSON Response:
    """
    prompt_builder = ChatPromptBuilder(
        template=[ChatMessage.from_system(prompt_template)],
        required_variables=["user_response", "valid_responses", "previous_message"],
    )

    json_validator = JsonSchemaValidator()

    pipeline.add_component("prompt_builder", prompt_builder)
    pipeline.add_component("llm", llm_generator)
    pipeline.add_component("json_validator", json_validator)

    pipeline.connect("prompt_builder.prompt", "llm.messages")
    pipeline.connect("llm.replies", "json_validator.messages")

    logger.info(
        "Created Assessment End Response Validation Pipeline with JSON Schema validation."
    )
    return pipeline


@cache
def create_anc_survey_contextualization_pipeline() -> Pipeline | None:
    """
    Creates a new pipeline to contextualize a specific ANC survey question
    based on the user context and chat history.
    """
    llm_generator = get_llm_generator()
    if not llm_generator:
        logger.error(
            "LLM Generator not available. Cannot create ANC Survey Contextualization Pipeline."
        )
        return None

    pipeline = Pipeline()

    prompt_template = """
{% for message in chat_history %}
{% if message.is_from('user') %}
user:
{{ message.text }}

{% elif message.is_from('assistant') %}
assistant:
{{ message.text }}

{% else %}
system:
{{ message.text }}

{% endif %}
{% endfor %}

system:
Your task is to take the next survey question and contextualize it for the user, WITHOUT changing the core meaning of the question or introducing ambiguity.

User Context:
{% for key, value in user_context.items() %}
- {{ key }}: {{ value }}
{% endfor %}

Next survey question:
"{{ original_question }}"

{% if valid_responses %}
Allowed Responses:
{% for vr in valid_responses %}
- "{{ vr }}"
{% endfor %}
{% endif %}

You MUST respond with a valid JSON object with one key: "contextualized_question".

Rephrase the survey question if you think it's needed and return it as the "contextualized_question".
- You can use information from the user context
- If the survey question is already good enough, you can return it as is
{% if valid_responses %}
- If a list of allowed responses is supplied above, ensure that the new contextualized question is phrased such that the allowed responses would still make sense, and would be grammatically correct in dialogue.
{% endif %}

JSON Response:
    """

    prompt_builder = ChatPromptBuilder(
        template=[ChatMessage.from_system(prompt_template)],
        required_variables=[
            "user_context",
            "chat_history",
            "original_question",
        ],
    )

    json_validator = JsonSchemaValidator(json_schema=SURVEY_QUESTION_CONTEXT_SCHEMA)

    pipeline.add_component("prompt_builder", prompt_builder)
    pipeline.add_component("llm", llm_generator)
    pipeline.add_component("json_validator", json_validator)

    pipeline.connect("prompt_builder.prompt", "llm.messages")
    pipeline.connect("llm.replies", "json_validator.messages")

    logger.info("Created ANC Survey Contextualization Pipeline.")
    return pipeline


def create_clinic_visit_data_extraction_pipeline() -> Pipeline | None:
    """
    Creates a pipeline using a tool to extract structured data from a user's
    response during the ANC survey.
    """
    llm_generator = get_llm_generator()
    if not llm_generator:
        logger.error(
            "LLM Generator is not available. Cannot create ANC Survey Data Extraction Pipeline."
        )
        return None

    pipeline = Pipeline()

    prompt_template = """
You are an AI assistant helping to extract information from a user's (a new South African mother) response to a pregnancy clinic visit survey question/message into a structured format.

Previous survey question/message:
"{{ previous_service_message }}"

User's latest response:
- "{{ user_response }}"

You MUST respond with a valid JSON object. The JSON should contain a single key, "validated_response".

Your task is to analyze the user's response *in light of the previous survey question/message and its expected responses* and determine which of the expected responses it maps to in meaning and intent.
- If the user response to the previous survey question/message maps to one of the expected responses stated in the previous survey question/message, the value you return in "validated_response" must be the exact text of that matched expected response. The user's response need not be an exact string match of an expected response since they might be using slang, colloquiolisms, synonyms or shortened versions of the response, as long as it maps in meaning and intent, e.g.:
  - Users might respond with "OK" or "Okay" when they mean "Yes" or "Continue"
  - Users might respond with shortened versions of the expected responses, e.g. "Yes" instead of "Yes, I will"
  - Users might respond with "something else" or "other" when they mean "Something else 😞"
- If the user response does not map to an expected response in intent or meaning, or it is nonsense/gibberish, you must set the value of "validated_response" to "nonsense".

JSON Response:
    """

    prompt_builder = ChatPromptBuilder(
        template=[ChatMessage.from_system(prompt_template)],
        required_variables=["previous_service_message", "user_response"],
    )
    json_validator = JsonSchemaValidator()

    pipeline.add_component("prompt_builder", prompt_builder)
    pipeline.add_component("llm", llm_generator)
    pipeline.add_component("json_validator", json_validator)

    pipeline.connect("prompt_builder.prompt", "llm.messages")
    pipeline.connect("llm.replies", "json_validator.messages")

    logger.info(
        "Created dynamic ANC Survey Data Extraction Pipeline with JSON Schema validation."
    )
    return pipeline


@cache
def create_intent_detection_pipeline() -> Pipeline | None:
    """
    Creates a pipeline to classify the user's intent.
    """
    llm_generator = get_llm_generator()
    if not llm_generator:
        logger.error(
            "LLM Generator is not available. Cannot create Intent Detection Pipeline."
        )
        return None
    pipeline = Pipeline()

    prompt_template = """
You are an intent classifier for a maternal health chatbot. Your task is to analyze the user's latest message and classify it into ONE of the following categories based on its intent.

Last question the user was asked:
"{{ last_question }}"

User's response:
"{{ user_response }}"

<<<<<<< HEAD
    Please classify the user's message into one of these intents:
    - 'JOURNEY_RESPONSE': The user is directly answering, or attempting to answer, or skipping the question asked.
    - 'QUESTION_ABOUT_STUDY': The user is asking a question about the research study itself (e.g., "who are you?", "why are you asking this?").
    - 'HEALTH_QUESTION': The user is asking a new question related to health, pregnancy, or their wellbeing, instead of answering the question.
    - 'ASKING_TO_STOP_MESSAGES': The user expresses a desire to stop receiving messages.
    - 'ASKING_TO_DELETE_DATA': The user wants to leave the study and have their data deleted.
    - 'REPORTING_AIRTIME_NOT_RECEIVED': The user is reporting that they have not received their airtime incentive.
    - 'CHITCHAT': The user is making a conversational comment that is not a direct answer, a question, or a request.
=======
Please classify the user's message, in light of the last question sent to the user, into one of these intents:
- 'JOURNEY_RESPONSE': The user is directly answering, attempting to answer, or skipping the question asked.
- 'QUESTION_ABOUT_STUDY': The user is asking a question about the research study itself (e.g., "who are you?", "why are you asking this?").
- 'HEALTH_QUESTION': The user is asking a new question related to health, pregnancy, or their wellbeing, instead of answering the question.
- 'ASKING_TO_STOP_MESSAGES': The user expresses a desire to stop receiving messages.
- 'ASKING_TO_DELETE_DATA': The user wants to leave the study and have their data deleted.
- 'REPORTING_AIRTIME_NOT_RECEIVED': The user is reporting that they have not received their airtime incentive.
- 'CHITCHAT': The user is making a conversational comment that is not a direct answer, a question, or a request.
>>>>>>> ec96f94e

You MUST respond with a valid JSON object containing exactly one key: "intent".

JSON Response:
    """
    prompt_builder = ChatPromptBuilder(
        template=[ChatMessage.from_system(prompt_template)],
        required_variables=["last_question", "user_response"],
    )

    json_validator = JsonSchemaValidator(json_schema=INTENT_DETECTION_SCHEMA)

    pipeline.add_component("prompt_builder", prompt_builder)
    pipeline.add_component("llm", llm_generator)
    pipeline.add_component("json_validator", json_validator)

    pipeline.connect("prompt_builder.prompt", "llm.messages")
    pipeline.connect("llm.replies", "json_validator.messages")

    logger.info("Created Intent Detection Pipeline with JSON Schema validation.")
    return pipeline


@cache
def create_faq_answering_pipeline() -> Pipeline | None:
    """
    Creates a RAG pipeline to answer user questions using the FAQ documents.
    """
    llm_generator = get_llm_generator()
    if not llm_generator:
        logger.error(
            "LLM Generator is not available. Cannot create FAQ Answering Pipeline."
        )
        return None
    pipeline = Pipeline()

    prompt_template = """
You are a helpful assistant for a maternal health chatbot. Answer the user's question based ONLY on the provided context information.
If the context does not contain the answer, say that you do not have that information.

Context:
{% for doc in documents %}
- {{ doc.content }}
{% endfor %}

User's Question: {{ user_question }}

Answer:
    """
    prompt_builder = ChatPromptBuilder(
        template=[ChatMessage.from_system(prompt_template)],
    )

    document_store = setup_document_store()
    retriever = FilterRetriever(document_store=document_store)

    pipeline.add_component("retriever", retriever)
    pipeline.add_component("prompt_builder", prompt_builder)
    pipeline.add_component("llm", llm_generator)

    pipeline.connect("retriever.documents", "prompt_builder.documents")
    pipeline.connect("prompt_builder.prompt", "llm.messages")

    logger.info("Created FAQ Answering Pipeline.")
    return pipeline


# --- Running Pipelines ---
def run_next_onboarding_question_pipeline(
    pipeline: Pipeline,
    user_context: dict[str, Any],
    remaining_questions: list[dict],
    chat_history: list[ChatMessage],
) -> dict[str, Any] | None:
    """
    Run the next onboarding question selection pipeline and return the chosen question.

    Args:
        pipeline: The configured pipeline
        user_context: Previously collected user data
        remaining_questions: List of remaining questions to choose from
        chat_history: List of chat history messages

    Returns:
        Dictionary containing the chosen question number and contextualized question
    """
    try:
        result = pipeline.run(
            {
                "prompt_builder": {
                    "user_context": user_context,
                    "remaining_questions": remaining_questions,
                    "chat_history": chat_history,
                }
            }
        )

        validated_responses = result.get("json_validator", {}).get("validated", [])

        if validated_responses:
            chosen_data = json.loads(validated_responses[0].text)
            chosen_question_number = chosen_data.get("chosen_question_number")
            contextualized_question = chosen_data.get("contextualized_question")

            logger.info(
                f"LLM chose question with question_number: {chosen_question_number}"
            )
            logger.info(f"LLM contextualized question: {contextualized_question}")

            return {
                "chosen_question_number": chosen_question_number,
                "contextualized_question": contextualized_question,
            }
        else:
            logger.warning("LLM failed to produce valid JSON response. Using fallback.")

    except Exception as e:
        logger.error(f"Unexpected error in pipeline execution: {e}")

    # Fallback logic
    if remaining_questions:
        chosen_question_number = remaining_questions[0]["question_number"]
        contextualized_question = remaining_questions[0]["content"]
        logger.warning(
            f"Falling back to first remaining question: question_number {chosen_question_number}"
        )
        return {
            "chosen_question_number": chosen_question_number,
            "contextualized_question": contextualized_question,
        }
    else:
        logger.error("No remaining questions available to fall back on.")
        return None


def run_onboarding_data_extraction_pipeline(
    pipeline: Pipeline,
    user_response: str,
    user_context: dict[str, Any],
    chat_history: list[str],
) -> dict[str, Any]:
    """
    Run the onboarding data extraction pipeline and return extracted data.

    Args:
        pipeline: The configured pipeline
        user_response: User's latest message
        user_context: Previously collected user data
        chat_history: List of chat history messages

    Returns:
        Dictionary containing extracted data points
    """
    try:
        result = pipeline.run(
            {
                "prompt_builder": {
                    "user_response": user_response,
                    "user_context": user_context,
                    "chat_history": chat_history,
                }
            }
        )

        llm_response = result.get("llm", {})
        replies = llm_response.get("replies", [])
        if replies:
            first_reply = replies[0]
            tool_calls = getattr(first_reply, "tool_calls", []) or []

            if tool_calls:
                arguments = getattr(tool_calls[0], "arguments", {})
                if isinstance(arguments, dict):
                    validated_args = {}
                    tool_schema = create_onboarding_tool().parameters
                    schema_props = tool_schema.get("properties", {})

                    for key, value in arguments.items():
                        if key in schema_props:
                            prop_details = schema_props[key]
                            if "enum" in prop_details:
                                if value in prop_details["enum"]:
                                    validated_args[key] = value
                            else:
                                validated_args[key] = value
                        else:
                            validated_args[key] = value
                    logger.info(f"Validated extracted data: {validated_args}")
                    return validated_args
                else:
                    logger.warning("Tool arguments are not a dictionary.")
                    return {}
            else:
                logger.warning("No tool calls found in LLM response")
                return {}
        else:
            logger.warning("No replies found in LLM response")
            return {}

    except Exception as e:
        logger.error(f"Error running extraction pipeline: {e}")
        return {}


def run_assessment_contextualization_pipeline(
    pipeline: Pipeline, flow_id: str, question_number: int, user_context: dict[str, Any]
) -> str | None:
    """
    Run the assessment contextualization pipeline to get a contextualized question.

    Args:
        pipeline: The configured pipeline
        flow_id: The ID of the assessment flow
        question_number: The question number to contextualize
        user_context: Previously collected user data

    Returns:
        Contextualized question string or None if an error occurs
    """
    try:
        filters = {
            "operator": "AND",
            "conditions": [
                {"field": "meta.flow_id", "operator": "==", "value": flow_id},
                {
                    "field": "meta.question_number",
                    "operator": "==",
                    "value": question_number,
                },
            ],
        }
        result = pipeline.run(
            {
                "retriever": {"filters": filters},
                "prompt_builder": {"user_context": user_context},
            },
            include_outputs_from=["retriever"],
        )

        retrieved_docs = result.get("retriever", {}).get("documents", [])
        if not retrieved_docs:
            logger.error(
                f"Could not retrieve document for flow '{flow_id}' and question {question_number}."
            )
            return None

        valid_responses = retrieved_docs[0].meta.get("valid_responses", [])

        validated_json_list = result.get("json_validator", {}).get("validated", [])
        if validated_json_list:
            question_data = json.loads(validated_json_list[0].text)
            contextualized_question_text = question_data.get("contextualized_question")

            final_question = f"{contextualized_question_text}\n\n" + "\n".join(
                ["Please reply with one of the following:"]
                + [f"- '{vr}'" for vr in valid_responses]
            )
            return final_question.strip()

        else:
            logger.error("LLM failed to produce valid JSON.")
            return None

    except Exception as e:
        logger.error(f"Error running assessment contextualization pipeline: {e}")
        return None


def run_assessment_response_validator_pipeline(
    pipeline: Pipeline, user_response: str, valid_responses: list[str]
) -> str | None:
    """
    Run the assessment response validator pipeline to validate a user's response.

    Args:
        pipeline: The configured pipeline.
        user_response: User's response to validate.
        valid_responses: A list of valid string responses for the current question.

    Returns:
        The validated response string, or None if the response is invalid/nonsense.
    """
    try:
        valid_responses_schema = {
            "type": "object",
            "properties": {
                "validated_response": {
                    "type": "string",
                    "description": "The validated response from the user.",
                    "enum": valid_responses + ["nonsense"],
                }
            },
            "required": ["validated_response"],
        }

        result = pipeline.run(
            {
                "prompt_builder": {
                    "user_response": user_response,
                    "valid_responses": valid_responses,
                },
                "json_validator": {"json_schema": valid_responses_schema},
            }
        )

        if (
            result
            and "json_validator" in result
            and result["json_validator"].get("validated")
        ):
            validated_message: ChatMessage = result["json_validator"]["validated"][0]
            validated_json = json.loads(validated_message.text)
            validated_response = validated_json.get("validated_response")

            if validated_response != "nonsense":
                return validated_response
            else:
                logger.warning(
                    f"User response '{user_response}' was validated as 'nonsense'."
                )
                return None
        else:
            logger.warning(
                f"Assessment response validation failed. LLM output did not match schema for user response: '{user_response}'"
            )
            return None

    except json.JSONDecodeError as e:
        logger.error(f"Failed to decode JSON from LLM response: {e}")
        return None
    except Exception as e:
        logger.error(f"Error running assessment response validation pipeline: {e}")
        return None


def run_assessment_end_response_validator_pipeline(
    pipeline: Pipeline,
    user_response: str,
    valid_responses: list[str],
    previous_message: str,
) -> str | None:
<<<<<<< HEAD
    """
    Run the assessment end response validator pipeline to validate a user's response.

    Args:
        pipeline: The configured pipeline.
        user_response: User's response to validate.
        valid_responses: A list of valid string responses for the message.
        previous_message: The message to which the user is responding.

    Returns:
        The validated response string, or None if the response is invalid/nonsense.
    """
    try:
        result = pipeline.run(
            {
                "prompt_builder": {
                    "user_response": user_response,
                    "valid_responses": valid_responses,
                    "previous_message": previous_message,
                }
            }
        )

        llm_response = result.get("llm", {})
        if llm_response and llm_response.get("replies"):
            validated_text = llm_response["replies"][0].text.strip().strip('"')
            if validated_text.lower() == "nonsense":
                return None
            if validated_text in valid_responses:
                return validated_text
            else:
                logger.warning(
                    f"LLM returned a response ('{validated_text}') not in the valid list. Treating as invalid."
                )
                return None
        else:
            logger.warning("No replies found in LLM response for validation")
            return None

    except Exception as e:
        logger.error(f"Error running assessment end response validation pipeline: {e}")
        return None


def run_clinic_visit_navigator_pipeline(
    pipeline: Pipeline, user_context: dict[str, Any]
) -> dict | None:
=======
>>>>>>> ec96f94e
    """
    Run the assessment end response validator pipeline to validate a user's response.

    Args:
        pipeline: The configured pipeline.
        user_response: User's response to validate.
        valid_responses: A list of valid string responses for the message.
        previous_message: The message to which the user is responding.

    Returns:
        The validated response string, or None if the response is invalid/nonsense.
    """
    try:
        valid_responses_schema = {
            "type": "object",
            "properties": {
                "validated_response": {
                    "type": "string",
                    "description": "The validated response from the user.",
                    "enum": valid_responses + ["nonsense"],
                }
            },
            "required": ["validated_response"],
        }
        result = pipeline.run(
            {
                "prompt_builder": {
                    "user_response": user_response,
                    "valid_responses": valid_responses,
                    "previous_message": previous_message,
                },
                "json_validator": {"json_schema": valid_responses_schema},
            }
        )

        if (
            result
            and "json_validator" in result
            and result["json_validator"]["validated"]
        ):
            validated_json = result["json_validator"]["validated"][0].meta["parsed"]
            if validated_json["validated_response"] != "nonsense":
                return validated_json["validated_response"]
        else:
            logger.warning("Assessment end response validation failed.")
        return None

    except Exception as e:
        logger.error(f"Error running assessment end response validation pipeline: {e}")
        return None


def run_anc_survey_contextualization_pipeline(
    pipeline: Pipeline,
    user_context: dict[str, Any],
    chat_history: list[str],
    original_question: str,
    valid_responses: list[str],
) -> str:
    """
    Runs the ANC survey contextualization pipeline.
    """
    try:
        result = pipeline.run(
            {
                "prompt_builder": {
                    "user_context": user_context,
                    "chat_history": chat_history,
                    "original_question": original_question,
                    "valid_responses": valid_responses,
                }
            }
        )
        validated_responses = result.get("json_validator", {}).get("validated", [])
        if validated_responses:
            question_data = json.loads(validated_responses[0].text)
            return question_data.get("contextualized_question")
        else:
            logger.warning(
                "Contextualization pipeline failed to produce valid JSON. Falling back to original question."
            )
            return original_question
    except Exception as e:
        logger.error(f"Error running ANC survey contextualization pipeline: {e}")
        return original_question  # Fallback


def run_clinic_visit_data_extraction_pipeline(
    pipeline: Pipeline,
    user_response: str,
    previous_service_message: str,
    valid_responses: list[str],
) -> str | None:
    """
    Run the ANC survey data extraction pipeline and return extracted data.

    Args:
        pipeline: The configured pipeline
        user_response: User's latest message
        previous_service_message: Previous message sent to the user, to which they are responding.
        valid_responses: A list of valid responses associated with the previous_service_message.

    Returns:
        String containing extracted data point
    """
    try:
        valid_responses_schema = {
            "type": "object",
            "properties": {
                "validated_response": {
                    "type": "string",
                    "description": "The validated response from the user.",
                    "enum": valid_responses + ["nonsense"],
                }
            },
            "required": ["validated_response"],
        }
        result = pipeline.run(
            {
                "prompt_builder": {
                    "user_response": user_response,
                    "previous_service_message": previous_service_message,
                },
                "json_validator": {"json_schema": valid_responses_schema},
            }
        )

        if (
            result
            and "json_validator" in result
            and result["json_validator"].get("validated")
        ):
            validated_message: ChatMessage = result["json_validator"]["validated"][0]
            validated_json = json.loads(validated_message.text)
            validated_response = validated_json.get("validated_response")

            if validated_response != "nonsense":
                return validated_response
            else:
                logger.warning(
                    f"User response '{user_response}' was validated as 'nonsense'."
                )
                return None
        else:
            logger.warning(
                f"Clinic visit data extraction failed. LLM output did not match schema for user response: '{user_response}'"
            )
            return None

    except json.JSONDecodeError as e:
        logger.error(f"Failed to decode JSON from LLM response: {e}")
        return None
    except Exception as e:
        logger.error(f"Error running clinic visit data extraction pipeline: {e}")
        return None


def run_intent_detection_pipeline(
    pipeline: Pipeline, last_question: str, user_response: str
) -> dict[str, Any] | None:
    """
    Runs the intent detection pipeline.
    """
    try:
        result = pipeline.run(
            {
                "prompt_builder": {
                    "last_question": last_question,
                    "user_response": user_response,
                }
            }
        )
        validated_responses = result.get("json_validator", {}).get("validated", [])
        if validated_responses:
            intent_data = json.loads(validated_responses[0].text)
            logger.info(f"LLM classified intent as: {intent_data}")
            return intent_data
        else:
            logger.warning("Intent pipeline failed to produce valid JSON response.")
            return None
    except Exception as e:
        logger.error(f"Error running intent detection pipeline: {e}")
        return None


def run_faq_pipeline(
    pipeline: Pipeline, user_question: str, filters: dict
) -> dict[str, Any] | None:
    """
    Runs the FAQ answering pipeline.
    """
    try:
        result = pipeline.run(
            {
                "retriever": {"filters": filters},
                "prompt_builder": {"user_question": user_question},
            }
        )
        llm_response = result.get("llm", {})
        if llm_response and llm_response.get("replies"):
            answer = llm_response["replies"][0].text
            return {"answer": answer}
        else:
            logger.warning("No replies found in LLM response for FAQ pipeline")
            return None

    except Exception as e:
        logger.error(f"Error running FAQ pipeline: {e}")
        return None
<|MERGE_RESOLUTION|>--- conflicted
+++ resolved
@@ -1,1493 +1,1381 @@
-import json
-import logging
-from functools import cache
-from typing import Any
-
-from haystack import Pipeline
-from haystack.components.builders.chat_prompt_builder import ChatPromptBuilder
-from haystack.components.generators.chat import OpenAIChatGenerator
-from haystack.components.retrievers import FilterRetriever
-from haystack.components.validators import JsonSchemaValidator
-from haystack.dataclasses import ChatMessage
-from haystack.tools import Tool
-from haystack.utils import Secret
-
-from .doc_store import setup_document_store
-
-# --- Configuration ---
-logger = logging.getLogger(__name__)
-
-# --- JSON Schemas ---
-NEXT_QUESTION_SCHEMA = {
-    "type": "object",
-    "properties": {
-        "chosen_question_number": {
-            "type": "integer",
-            "description": "The question number selected from the remaining questions list",
-        },
-        "contextualized_question": {
-            "type": "string",
-            "description": "The contextualized version of the chosen question",
-        },
-    },
-    "required": ["chosen_question_number", "contextualized_question"],
-    "additionalProperties": False,
-}
-
-ASSESSMENT_CONTEXT_SCHEMA = {
-    "type": "object",
-    "properties": {
-        "contextualized_question": {
-            "type": "string",
-            "description": "The contextualized version of the assessment question, NOT including the list of possible answers.",
-        }
-    },
-    "required": ["contextualized_question"],
-    "additionalProperties": False,
-}
-
-SURVEY_QUESTION_CONTEXT_SCHEMA = {
-    "type": "object",
-    "properties": {
-        "contextualized_question": {
-            "type": "string",
-            "description": "The contextualized, user-facing version of the survey question.",
-        }
-    },
-    "required": ["contextualized_question"],
-    "additionalProperties": False,
-}
-
-INTENT_DETECTION_SCHEMA = {
-    "type": "object",
-    "properties": {
-        "intent": {
-            "type": "string",
-            "description": "The classified intent of the user's message.",
-            "enum": [
-                "JOURNEY_RESPONSE",
-                "QUESTION_ABOUT_STUDY",
-                "HEALTH_QUESTION",
-                "ASKING_TO_STOP_MESSAGES",
-                "ASKING_TO_DELETE_DATA",
-                "REPORTING_AIRTIME_NOT_RECEIVED",
-                "CHITCHAT",
-            ],
-        }
-    },
-    "required": ["intent"],
-}
-
-# --- The ANC Survey flow, statically defined ---
-ANC_SURVEY_FLOW_LOGIC = {
-    "start": lambda ctx: "Q_seen"
-    if ctx.get("start") == "Yes, I went"
-    else "start_not_going"
-    if ctx.get("start") == "No, I'm not going"
-    else "start_going_soon"
-    if ctx.get("start") == "I'm going soon"
-    else None,
-    # I'm going soon
-    "start_going_soon": lambda ctx: "__GOING_SOON_REMINDER_3_DAYS__",
-    # Yes, I went
-    "Q_seen": lambda ctx: "seen_yes"
-    if ctx.get("Q_seen") == "Yes"
-    else "Q_seen_no"
-    if ctx.get("Q_seen") == "No"
-    else None,
-    "seen_yes": lambda ctx: "Q_bp"
-    if ctx.get("seen_yes") == "Yes"
-    else "mom_ANC_remind_me_01"
-    if ctx.get("seen_yes") == "Remind me tomorrow"
-    else None,
-    "Q_seen_no": lambda ctx: "Q_why_no_visit"
-    if ctx.get("Q_seen_no") == "Yes"
-    else "mom_ANC_remind_me_01"
-    if ctx.get("Q_seen_no") == "Remind me tomorrow"
-    else None,
-    "Q_why_no_visit": lambda ctx: "intent"
-    if ctx.get("Q_why_no_visit")
-    in [
-        "Clinic was closed ⛔",
-        "Wait time too long ⌛",
-        "No maternity record 📝",
-        "Asked to pay 💰",
-        "Told to come back 📅",
-        "Staff disrespectful 🤬",
-    ]
-    else "Q_why_no_visit_other"
-    if ctx.get("Q_why_no_visit") == "Something else 😞"
-    else None,
-    "Q_why_no_visit_other": lambda ctx: "intent",
-    "mom_ANC_remind_me_01": lambda ctx: "__NOT_GOING_REMINDER_1_DAY__",
-    "Q_bp": lambda ctx: "Q_experience",
-    "Q_experience": lambda ctx: "bad"
-    if ctx.get("Q_experience") in ["Bad", "Very bad"]
-    else "good"
-    if ctx.get("Q_experience") in ["Very good", "Good", "OK"]
-    else None,
-    "bad": lambda ctx: "Q_visit_bad",
-    "good": lambda ctx: "Q_visit_bad",
-    "Q_visit_good": lambda ctx: "Q_challenges"
-    if ctx.get("Q_visit_good")
-    in [
-        "No problems 👌",
-        "No maternity record 📝",
-        "Shamed/embarrassed 😳",
-        "No privacy 🤐",
-        "Not enough info ℹ️",
-        "Staff disespectful 🤬",
-        "Asked to pay 💰",
-        "Waited a long time ⌛",
-    ]
-    else "Q_visit_other"
-    if ctx.get("Q_visit_good") == "Something else 😞"
-    else None,
-    "Q_visit_bad": lambda ctx: "Q_challenges"
-    if ctx.get("Q_visit_bad")
-    in [
-        "No maternity record 📝",
-        "Shamed/embarrassed 😳",
-        "No privacy 🤐",
-        "Not enough info ℹ️",
-        "Staff disrespectful 🤬",
-        "Asked to pay 💰",
-        "Waited a long time ⌛",
-    ]
-    else "Q_visit_other"
-    if ctx.get("Q_visit_bad") == "Something else 😞"
-    else None,
-    "Q_visit_other": lambda ctx: "Q_challenges",
-    "Q_challenges": lambda ctx: "intent"
-    if ctx.get("Q_challenges")
-    in ["No challenges 👌", "Transport 🚌", "No support 🤝", "Clinic opening hours 🏥"]
-    else "Q_challenges_other"
-    if ctx.get("Q_challenges") == "Something else 😞"
-    else None,
-    "Q_challenges_other": lambda ctx: "intent",
-    # No, I'm not going
-    "start_not_going": lambda ctx: "Q_why_not_go"
-    if ctx.get("start_not_going") == "Yes"
-    else "mom_ANC_remind_me_02"
-    if ctx.get("start_not_going") == "Remind me tomorrow"
-    else None,
-    "mom_ANC_remind_me_02": lambda ctx: "__WENT_REMINDER_1_DAY__",
-    "Q_why_not_go": lambda ctx: "intent"
-    if ctx.get("Q_why_not_go")
-    in [
-        "Didn't know about it 📅",
-        "Didn't know where 📍",
-        "Don't want check-ups ⛔",
-        "Can't go when open 🏥",
-        "Asked to pay 💰",
-        "Wait times too long ⌛",
-        "No support 🤝",
-        "Getting there is hard 🚌",
-        "I forgot 😧",
-    ]
-    else "Q_why_not_go_other"
-    if ctx.get("Q_why_not_go") == "Something else 😞"
-    else None,
-    "Q_why_not_go_other": lambda ctx: "intent",
-    "intent": lambda ctx: "end"
-    if (not ctx.get("first_survey")) and ctx.get("intent") == "Yes, I will"
-    else "feedback_if_first_survey"
-    if ctx.get("first_survey") and ctx.get("intent") == "Yes, I will"
-    else "not_going_next_one"
-    if ctx.get("intent") == "No, I won't"
-    else None,
-    "not_going_next_one": lambda ctx: "end"
-    if not ctx.get("first_survey")
-    else "feedback_if_first_survey"
-    if ctx.get("first_survey")
-    else None,
-    # Feedback and thanks after the user's first survey completion
-    "feedback_if_first_survey": lambda ctx: "end_if_feedback",
-}
-
-
-def get_next_anc_survey_step(current_step: str, user_context: dict) -> str | None:
-    """Determines the next step based on the defined ANC survey flow."""
-    if current_step not in ANC_SURVEY_FLOW_LOGIC:
-        return None
-
-    next_step_func = ANC_SURVEY_FLOW_LOGIC[current_step]
-    return next_step_func(user_context)
-
-
-# --- LLM Generator ---
-def get_llm_generator() -> OpenAIChatGenerator | None:
-    """
-    Returns an instance of OpenAIChatGenerator if the API key is set in the environment.
-    """
-    try:
-        openai_api_key = Secret.from_env_var("OPENAI_API_KEY")
-        llm_generator = OpenAIChatGenerator(
-            api_key=openai_api_key, model="gpt-3.5-turbo"
-        )
-        logger.info("OpenAI Chat Generator instance created for pipelines.")
-    except ValueError:
-        logger.error(
-            "OPENAI_API_KEY environment variable not found. Cannot create OpenAI Chat Generator."
-        )
-        return None
-    if not llm_generator:
-        logger.error("OpenAI Chat Generator not available. Cannot create pipelines.")
-        return None
-    return llm_generator
-
-
-# --- Tools ---
-def extract_onboarding_data(**kwargs) -> dict[str, Any]:
-    """
-    Receives extracted data from the LLM tool call via its arguments.
-    This function acts as a placeholder; its primary role is to define
-    the tool structure for the LLM. It simply returns the arguments it receives.
-    """
-    logger.info(f"Tool 'extract_onboarding_data' would be called with: {kwargs}")
-    return kwargs
-
-
-def extract_clinic_visit_data(**kwargs) -> dict[str, Any]:
-    """
-    Acts as a placeholder for the clinic visit survey tool.
-    It simply returns the arguments it receives.
-    """
-    logger.info(f"Tool 'extract_clinic_visit_data' would be called with: {kwargs}")
-    return kwargs
-
-
-def create_onboarding_tool() -> Tool:
-    """Creates the data extraction tool for onboarding."""
-
-    tool = Tool(
-        name="extract_onboarding_data",
-        description="""
-        Extract structured data points like province, area_type, relationship_status, etc., from the user's latest message. Crucially, also extract any other information mentioned that seems relevant and valuable in the context of maternal health or the use of a maternal health chatbot (e.g., mentions of specific symptoms, appointments, social support, concerns or preferences), even if not explicitly listed as a parameter.
-        """,
-        function=extract_onboarding_data,
-        parameters={
-            "type": "object",
-            "properties": {
-                "province": {
-                    "type": "string",
-                    "description": "The user's province.",
-                    "enum": [
-                        "Eastern Cape",
-                        "Free State",
-                        "Gauteng",
-                        "KwaZulu-Natal",
-                        "Limpopo",
-                        "Mpumalanga",
-                        "Northern Cape",
-                        "North West",
-                        "Western Cape",
-                    ],
-                },
-                "area_type": {
-                    "type": "string",
-                    "description": "The type of area the user lives in.",
-                    "enum": [
-                        "City",
-                        "Township or suburb",
-                        "Town",
-                        "Farm or smallholding",
-                        "Village",
-                        "Rural area",
-                    ],
-                },
-                "relationship_status": {
-                    "type": "string",
-                    "description": "The user's relationship status.",
-                    "enum": ["Single", "Relationship", "Married", "Skip"],
-                },
-                "education_level": {
-                    "type": "string",
-                    "description": "The user's highest education level.",
-                    "enum": [
-                        "No school",
-                        "Some primary",
-                        "Finished primary",
-                        "Some high school",
-                        "Finished high school",
-                        "More than high school",
-                        "Don't know",
-                        "Skip",
-                    ],
-                },
-                "hunger_days": {
-                    "type": "string",
-                    "description": "Number of days in the past 7 days the user didn't have enough to eat.",
-                    "enum": ["0 days", "1-2 days", "3-4 days", "5-7 days"],
-                },
-                "num_children": {
-                    "type": "string",
-                    "description": "The number of children the user has.",
-                    "enum": ["0", "1", "2", "3", "More than 3", "Why do you ask?"],
-                },
-                "phone_ownership": {
-                    "type": "string",
-                    "description": "Whether the user owns their phone.",
-                    "enum": ["Yes", "No", "Skip"],
-                },
-            },
-            "additionalProperties": {
-                "type": "string",
-                "description": "Any other valuable maternal health-related information extracted.",
-            },
-        },
-    )
-
-    return tool
-
-
-# --- Creation of Pipelines ---
-@cache
-def create_next_onboarding_question_pipeline() -> Pipeline | None:
-    """
-    Creates a pipeline where an LLM selects the best next onboarding question
-    from a list of remaining questions, given the user's current context.
-    """
-    llm_generator = get_llm_generator()
-    if not llm_generator:
-        logger.error(
-            "LLM Generator is not available. Cannot create Next Onboarding Question Pipeline."
-        )
-        return None
-    pipeline = Pipeline()
-
-    prompt_template = """
-{% for message in chat_history %}
-{% if message.is_from('user') %}
-user:
-{{ message.text }}
-
-{% elif message.is_from('assistant') %}
-assistant:
-{{ message.text }}
-
-{% else %}
-system:
-{{ message.text }}
-
-{% endif %}
-{% endfor %}
-
-system:
-User Context:
-{% for key, value in user_context.items() %}
-- "{{ key }}": "{{ value }}"
-{% endfor %}
-
-Remaining questions to complete user profile:
-{% for q in remaining_questions %}
-Question {{ q.question_number }}: "{{ q.content }}" (with valid possible responses: "{{ q.valid_responses }}")
-{% endfor %}
-
-Your task is to select the single remaining question that would be the most natural and effective to ask next and contextualize it if you think it's needed.
-- You can reference the existing chat history and user context above to modify the tonality and/or phrasing for the user, but DO NOT change the core meaning of the question or introduce ambiguity.
-- DO NOT list the valid responses in the contextualized question.
-- Ensure that the dialogue flows smoothly (e.g. the first message in a chat must not start as if there were preceding messages), and to still ask the question in such a way that its valid responses will remain grammatically valid responses to the new version of the question.
-
-You MUST respond with a valid JSON object containing exactly these fields:
-- "chosen_question_number" (integer): The question_number of the chosen question from the list above.
-- "contextualized_question" (string): Your version of the question you chose.
-
-JSON Response:
-    """
-    chat_template = [
-        ChatMessage.from_system(prompt_template),
-    ]
-    prompt_builder = ChatPromptBuilder(
-        template=chat_template,
-        required_variables=["user_context", "remaining_questions", "chat_history"],
-    )
-
-    json_validator = JsonSchemaValidator(json_schema=NEXT_QUESTION_SCHEMA)
-
-    pipeline.add_component("prompt_builder", prompt_builder)
-    pipeline.add_component("llm", llm_generator)
-    pipeline.add_component("json_validator", json_validator)
-
-    pipeline.connect("prompt_builder.prompt", "llm.messages")
-    pipeline.connect("llm.replies", "json_validator.messages")
-
-    logger.info("Created Next Question Selection Pipeline with JSON schema validation.")
-    return pipeline
-
-
-@cache
-def create_onboarding_data_extraction_pipeline() -> Pipeline | None:
-    """
-    Creates a pipeline using tools to extract structured data from user responses.
-    """
-    llm_generator = get_llm_generator()
-    if not llm_generator:
-        logger.error(
-            "LLM Generator is not available. Cannot create Onboarding Data Extraction Pipeline."
-        )
-        return None
-
-    extraction_tool = create_onboarding_tool()
-    llm_generator.tools = [extraction_tool]
-
-    pipeline = Pipeline()
-
-    prompt_template = """
-{% for message in chat_history %}
-{% if message.is_from('user') %}
-user:
-{{ message.text }}
-
-{% elif message.is_from('assistant') %}
-assistant:
-{{ message.text }}
-
-{% else %}
-system:
-{{ message.text }}
-
-{% endif %}
-{% endfor %}
-
-system:
-User Context:
-{% for key, value in user_context.items() %}
-- {{ key }}: {{ value }}
-{% endfor %}
-
-User's latest message:
-"{{ user_response }}"
-
-Please use the 'extract_onboarding_data' tool to analyze the user's latest message and extract their intended response:
-- For the properties 'province', 'area_type', 'relationship_status', 'education_level', 'hunger_days', 'num_children' and 'phone_ownership', extracted data **MUST** adhere strictly to their 'enum' lists. If the user's response for one of these properties does **NOT** contain a word or phrase that *directly and unambiguously* maps to one of the EXACT 'enum' values, **DO NOT include that property in your tool call**. Only store the 'Skip' enum value for these properties if the user explicitly states they want to skip.
-- **DO NOT GUESS or INFER** an enum value based on sentiment, vague descriptions, or ambiguous terms. Only include a field if you are highly confident that the user's input matches an allowed 'enum' value.
-- Do not extract a data point if it clearly has already been collected in the user context, unless the user's latest message explicitly provides new information that updates it.
-- For properties with numeric ranges like 'hunger_days', you MUST map the user's input to the correct enum category whose range contains or corresponds to the user's input, unless they did not provide valid information. Do not just look for an exact string match. As examples:
-    - If the user says "3", you should extract: {"hunger_days": "3-4 days"}
-    - If the user says "one day", you should extract: {"hunger_days": "1-2 days"}
-    - If the user says "6", you should extract: {"hunger_days": "5-7 days"}
-    - If the user says "I haven't been hungry", you should extract: {"hunger_days": "0 days"}
-    - If the user does not provide a mappable, do not include 'hunger_days' in the tool call.
-- For 'num_children', apply similar numeric mapping logic.
-- For the open-ended additionalProperties, extract any extra information mentioned that is not already in one of the expected properties, and AS LONG AS it pertains specifically to maternal health or the use of a maternal health chatbot.
-    """
-
-    prompt_builder = ChatPromptBuilder(
-        template=[ChatMessage.from_system(prompt_template)],
-        required_variables=["user_context", "chat_history", "user_response"],
-    )
-
-    pipeline.add_component("prompt_builder", prompt_builder)
-    pipeline.add_component("llm", llm_generator)
-
-    pipeline.connect("prompt_builder.prompt", "llm.messages")
-
-    logger.info("Created Onboarding Data Extraction Pipeline with Tools.")
-    return pipeline
-
-
-@cache
-def create_assessment_contextualization_pipeline() -> Pipeline | None:
-    """
-    Creates a pipeline to fetch an assessment question based on flow_id and question_number,
-    then contextualize it slightly using an LLM based on user context.
-    """
-    llm_generator = get_llm_generator()
-    if not llm_generator:
-        logger.error(
-            "LLM Generator is not available. Cannot create Assessment Contextualization Pipeline."
-        )
-        return None
-    pipeline = Pipeline()
-
-    prompt_template = """
-You are an assistant helping to personalize assessment questions on a maternal health chatbot service.
-The user has already provided the following information:
-User Context:
-{% for key, value in user_context.items() %}
-- {{ key }}: {{ value }}
-{% endfor %}
-
-Original Assessment Question to be contextualized:
-{{ documents[0].content }}
-
-Valid responses:
-{% for valid_response in documents[0].meta.valid_responses %}
-- "{{ valid_response }}"
-{% endfor %}
-
-Review the Original Assessment Question. If you think it's needed, make minor
-adjustments to ensure that the question is clear and directly applicable to the
-user's context. **Crucially, do not change the core meaning, difficulty, or the
-scale/format of the question.** If no changes are needed, return the original question text.
-
-You MUST respond with a valid JSON object containing exactly one key:
-"contextualized_question". The value should be the question text ONLY. DO NOT
-include the list of possible answers in your response, but make sure that the
-contextualized question is asked in such a way that the user can still
-respond with one of the valid responses listed above.
-
-JSON Response:
-    """
-    prompt_builder = ChatPromptBuilder(
-        template=[ChatMessage.from_system(prompt_template)],
-        required_variables=["user_context", "documents"],
-    )
-
-    document_store = setup_document_store()
-    retriever = FilterRetriever(document_store=document_store)
-    json_validator = JsonSchemaValidator(json_schema=ASSESSMENT_CONTEXT_SCHEMA)
-
-    pipeline.add_component("retriever", retriever)
-    pipeline.add_component("prompt_builder", prompt_builder)
-    pipeline.add_component("llm", llm_generator)
-    pipeline.add_component("json_validator", json_validator)
-
-    pipeline.connect("retriever.documents", "prompt_builder.documents")
-    pipeline.connect("prompt_builder.prompt", "llm.messages")
-    pipeline.connect("llm.replies", "json_validator.messages")
-
-    logger.info("Created Assessment Contextualization Pipeline.")
-    return pipeline
-
-
-@cache
-def create_assessment_response_validator_pipeline() -> Pipeline | None:
-    """
-    Creates a pipeline to validate the user's response to an assessment question
-    against a dynamic list of valid responses, with a guaranteed structured output.
-    """
-    llm_generator = get_llm_generator()
-    if not llm_generator:
-        logger.error(
-            "LLM Generator is not available. Cannot create Assessment Response Validation Pipeline."
-        )
-        return None
-    pipeline = Pipeline()
-
-    prompt_template = """
-You are an AI assistant validating a user's response to an assessment question in a chatbot for new mothers in South Africa.
-Your task is to analyze the user's response and determine if it maps to one of the allowed responses provided below.
-
-Allowed Responses:
-{% for response in valid_responses %}
-- "{{ response }}"
-{% endfor %}
-
-User Response:
-"{{ user_response }}"
-
-You MUST respond with a valid JSON object. The JSON should contain a single key, "validated_response".
-
-- If the user's response clearly and unambiguously corresponds to one of the "Allowed Responses", the value of "validated_response" should be the exact text of that allowed response.
-- If the user's response is ambiguous, does not match any of the allowed responses, or is nonsense/gibberish, you MUST set the value of "validated_response" to "nonsense".
-
-JSON Response:
-    """
-    prompt_builder = ChatPromptBuilder(
-        template=[ChatMessage.from_system(prompt_template)],
-        required_variables=["user_response", "valid_responses"],
-    )
-
-    json_validator = JsonSchemaValidator()
-
-    pipeline.add_component("prompt_builder", prompt_builder)
-    pipeline.add_component("llm", llm_generator)
-    pipeline.add_component("json_validator", json_validator)
-
-    pipeline.connect("prompt_builder.prompt", "llm.messages")
-    pipeline.connect("llm.replies", "json_validator.messages")
-
-    logger.info(
-        "Created Assessment Response Validation Pipeline with JSON Schema validation."
-    )
-    return pipeline
-
-
-@cache
-def create_assessment_end_response_validator_pipeline() -> Pipeline | None:
-<<<<<<< HEAD
-    """
-    Creates a pipeline to validate the user's response to an end-of-assessment
-    message against a dynamic list of valid responses.
-    """
-    llm_generator = get_llm_generator()
-    if not llm_generator:
-        logger.error(
-            "LLM Generator is not available. Cannot create Assessment End Response Validation Pipeline."
-        )
-        return None
-    pipeline = Pipeline()
-
-    prompt_template = """
-    You are an assistant validating a user's response to the previous message shown below.
-    Your task is to determine if the user's answer maps to one of the valid responses beneath the previous message.
-
-    Previous Message:
-    {{ previous_message }}
-
-    Valid Responses:
-    {% for response in valid_responses %}
-    - "{{ response }}"
-    {% endfor %}
-
-    - If the user's response clearly and unambiguously corresponds to one of the valid responses, your output MUST be the exact text of that valid response from the list above.
-    - If the user's response is ambiguous, does not match any valid response, or is nonsense/gibberish, you MUST return the single word: "nonsense".
-
-    User Response:
-    {{ user_response }}
-
-    Validated Response:
-    """
-    prompt_builder = ChatPromptBuilder(
-        template=[ChatMessage.from_system(prompt_template)],
-        required_variables=["user_response", "valid_responses", "previous_message"],
-    )
-
-    pipeline.add_component("prompt_builder", prompt_builder)
-    pipeline.add_component("llm", llm_generator)
-
-    pipeline.connect("prompt_builder.prompt", "llm.messages")
-
-    logger.info("Created Assessment End Response Validation Pipeline.")
-    return pipeline
-
-
-@cache
-def create_clinic_visit_navigator_pipeline() -> Pipeline | None:
-=======
->>>>>>> ec96f94e
-    """
-    Creates a pipeline to validate the user's response to an end-of-assessment
-    message against a dynamic list of valid responses.
-    """
-    llm_generator = get_llm_generator()
-    if not llm_generator:
-        logger.error(
-            "LLM Generator is not available. Cannot create Assessment End Response Validation Pipeline."
-        )
-        return None
-    pipeline = Pipeline()
-
-    prompt_template = """
-You are an AI assistant validating a user's response to the previous message sent by a chatbot for new mothers in South Africa.
-Your task is to analyze the user's response and determine if it maps to one of the allowed responses provided below.
-
-Allowed Responses:
-{% for response in valid_responses %}
-- "{{ response }}"
-{% endfor %}
-
-Previous Message:
-"{{ previous_message }}"
-
-User Response:
-"{{ user_response }}"
-
-You MUST respond with a valid JSON object. The JSON should contain a single key, "validated_response".
-
-- If the user's response clearly and unambiguously corresponds to one of the "Allowed Responses", the value of "validated_response" should be the exact text of that allowed response.
-- If the user's response is ambiguous, does not match any of the allowed responses, or is nonsense/gibberish, you MUST set the value of "validated_response" to "nonsense".
-
-JSON Response:
-    """
-    prompt_builder = ChatPromptBuilder(
-        template=[ChatMessage.from_system(prompt_template)],
-        required_variables=["user_response", "valid_responses", "previous_message"],
-    )
-
-    json_validator = JsonSchemaValidator()
-
-    pipeline.add_component("prompt_builder", prompt_builder)
-    pipeline.add_component("llm", llm_generator)
-    pipeline.add_component("json_validator", json_validator)
-
-    pipeline.connect("prompt_builder.prompt", "llm.messages")
-    pipeline.connect("llm.replies", "json_validator.messages")
-
-    logger.info(
-        "Created Assessment End Response Validation Pipeline with JSON Schema validation."
-    )
-    return pipeline
-
-
-@cache
-def create_anc_survey_contextualization_pipeline() -> Pipeline | None:
-    """
-    Creates a new pipeline to contextualize a specific ANC survey question
-    based on the user context and chat history.
-    """
-    llm_generator = get_llm_generator()
-    if not llm_generator:
-        logger.error(
-            "LLM Generator not available. Cannot create ANC Survey Contextualization Pipeline."
-        )
-        return None
-
-    pipeline = Pipeline()
-
-    prompt_template = """
-{% for message in chat_history %}
-{% if message.is_from('user') %}
-user:
-{{ message.text }}
-
-{% elif message.is_from('assistant') %}
-assistant:
-{{ message.text }}
-
-{% else %}
-system:
-{{ message.text }}
-
-{% endif %}
-{% endfor %}
-
-system:
-Your task is to take the next survey question and contextualize it for the user, WITHOUT changing the core meaning of the question or introducing ambiguity.
-
-User Context:
-{% for key, value in user_context.items() %}
-- {{ key }}: {{ value }}
-{% endfor %}
-
-Next survey question:
-"{{ original_question }}"
-
-{% if valid_responses %}
-Allowed Responses:
-{% for vr in valid_responses %}
-- "{{ vr }}"
-{% endfor %}
-{% endif %}
-
-You MUST respond with a valid JSON object with one key: "contextualized_question".
-
-Rephrase the survey question if you think it's needed and return it as the "contextualized_question".
-- You can use information from the user context
-- If the survey question is already good enough, you can return it as is
-{% if valid_responses %}
-- If a list of allowed responses is supplied above, ensure that the new contextualized question is phrased such that the allowed responses would still make sense, and would be grammatically correct in dialogue.
-{% endif %}
-
-JSON Response:
-    """
-
-    prompt_builder = ChatPromptBuilder(
-        template=[ChatMessage.from_system(prompt_template)],
-        required_variables=[
-            "user_context",
-            "chat_history",
-            "original_question",
-        ],
-    )
-
-    json_validator = JsonSchemaValidator(json_schema=SURVEY_QUESTION_CONTEXT_SCHEMA)
-
-    pipeline.add_component("prompt_builder", prompt_builder)
-    pipeline.add_component("llm", llm_generator)
-    pipeline.add_component("json_validator", json_validator)
-
-    pipeline.connect("prompt_builder.prompt", "llm.messages")
-    pipeline.connect("llm.replies", "json_validator.messages")
-
-    logger.info("Created ANC Survey Contextualization Pipeline.")
-    return pipeline
-
-
-def create_clinic_visit_data_extraction_pipeline() -> Pipeline | None:
-    """
-    Creates a pipeline using a tool to extract structured data from a user's
-    response during the ANC survey.
-    """
-    llm_generator = get_llm_generator()
-    if not llm_generator:
-        logger.error(
-            "LLM Generator is not available. Cannot create ANC Survey Data Extraction Pipeline."
-        )
-        return None
-
-    pipeline = Pipeline()
-
-    prompt_template = """
-You are an AI assistant helping to extract information from a user's (a new South African mother) response to a pregnancy clinic visit survey question/message into a structured format.
-
-Previous survey question/message:
-"{{ previous_service_message }}"
-
-User's latest response:
-- "{{ user_response }}"
-
-You MUST respond with a valid JSON object. The JSON should contain a single key, "validated_response".
-
-Your task is to analyze the user's response *in light of the previous survey question/message and its expected responses* and determine which of the expected responses it maps to in meaning and intent.
-- If the user response to the previous survey question/message maps to one of the expected responses stated in the previous survey question/message, the value you return in "validated_response" must be the exact text of that matched expected response. The user's response need not be an exact string match of an expected response since they might be using slang, colloquiolisms, synonyms or shortened versions of the response, as long as it maps in meaning and intent, e.g.:
-  - Users might respond with "OK" or "Okay" when they mean "Yes" or "Continue"
-  - Users might respond with shortened versions of the expected responses, e.g. "Yes" instead of "Yes, I will"
-  - Users might respond with "something else" or "other" when they mean "Something else 😞"
-- If the user response does not map to an expected response in intent or meaning, or it is nonsense/gibberish, you must set the value of "validated_response" to "nonsense".
-
-JSON Response:
-    """
-
-    prompt_builder = ChatPromptBuilder(
-        template=[ChatMessage.from_system(prompt_template)],
-        required_variables=["previous_service_message", "user_response"],
-    )
-    json_validator = JsonSchemaValidator()
-
-    pipeline.add_component("prompt_builder", prompt_builder)
-    pipeline.add_component("llm", llm_generator)
-    pipeline.add_component("json_validator", json_validator)
-
-    pipeline.connect("prompt_builder.prompt", "llm.messages")
-    pipeline.connect("llm.replies", "json_validator.messages")
-
-    logger.info(
-        "Created dynamic ANC Survey Data Extraction Pipeline with JSON Schema validation."
-    )
-    return pipeline
-
-
-@cache
-def create_intent_detection_pipeline() -> Pipeline | None:
-    """
-    Creates a pipeline to classify the user's intent.
-    """
-    llm_generator = get_llm_generator()
-    if not llm_generator:
-        logger.error(
-            "LLM Generator is not available. Cannot create Intent Detection Pipeline."
-        )
-        return None
-    pipeline = Pipeline()
-
-    prompt_template = """
-You are an intent classifier for a maternal health chatbot. Your task is to analyze the user's latest message and classify it into ONE of the following categories based on its intent.
-
-Last question the user was asked:
-"{{ last_question }}"
-
-User's response:
-"{{ user_response }}"
-
-<<<<<<< HEAD
-    Please classify the user's message into one of these intents:
-    - 'JOURNEY_RESPONSE': The user is directly answering, or attempting to answer, or skipping the question asked.
-    - 'QUESTION_ABOUT_STUDY': The user is asking a question about the research study itself (e.g., "who are you?", "why are you asking this?").
-    - 'HEALTH_QUESTION': The user is asking a new question related to health, pregnancy, or their wellbeing, instead of answering the question.
-    - 'ASKING_TO_STOP_MESSAGES': The user expresses a desire to stop receiving messages.
-    - 'ASKING_TO_DELETE_DATA': The user wants to leave the study and have their data deleted.
-    - 'REPORTING_AIRTIME_NOT_RECEIVED': The user is reporting that they have not received their airtime incentive.
-    - 'CHITCHAT': The user is making a conversational comment that is not a direct answer, a question, or a request.
-=======
-Please classify the user's message, in light of the last question sent to the user, into one of these intents:
-- 'JOURNEY_RESPONSE': The user is directly answering, attempting to answer, or skipping the question asked.
-- 'QUESTION_ABOUT_STUDY': The user is asking a question about the research study itself (e.g., "who are you?", "why are you asking this?").
-- 'HEALTH_QUESTION': The user is asking a new question related to health, pregnancy, or their wellbeing, instead of answering the question.
-- 'ASKING_TO_STOP_MESSAGES': The user expresses a desire to stop receiving messages.
-- 'ASKING_TO_DELETE_DATA': The user wants to leave the study and have their data deleted.
-- 'REPORTING_AIRTIME_NOT_RECEIVED': The user is reporting that they have not received their airtime incentive.
-- 'CHITCHAT': The user is making a conversational comment that is not a direct answer, a question, or a request.
->>>>>>> ec96f94e
-
-You MUST respond with a valid JSON object containing exactly one key: "intent".
-
-JSON Response:
-    """
-    prompt_builder = ChatPromptBuilder(
-        template=[ChatMessage.from_system(prompt_template)],
-        required_variables=["last_question", "user_response"],
-    )
-
-    json_validator = JsonSchemaValidator(json_schema=INTENT_DETECTION_SCHEMA)
-
-    pipeline.add_component("prompt_builder", prompt_builder)
-    pipeline.add_component("llm", llm_generator)
-    pipeline.add_component("json_validator", json_validator)
-
-    pipeline.connect("prompt_builder.prompt", "llm.messages")
-    pipeline.connect("llm.replies", "json_validator.messages")
-
-    logger.info("Created Intent Detection Pipeline with JSON Schema validation.")
-    return pipeline
-
-
-@cache
-def create_faq_answering_pipeline() -> Pipeline | None:
-    """
-    Creates a RAG pipeline to answer user questions using the FAQ documents.
-    """
-    llm_generator = get_llm_generator()
-    if not llm_generator:
-        logger.error(
-            "LLM Generator is not available. Cannot create FAQ Answering Pipeline."
-        )
-        return None
-    pipeline = Pipeline()
-
-    prompt_template = """
-You are a helpful assistant for a maternal health chatbot. Answer the user's question based ONLY on the provided context information.
-If the context does not contain the answer, say that you do not have that information.
-
-Context:
-{% for doc in documents %}
-- {{ doc.content }}
-{% endfor %}
-
-User's Question: {{ user_question }}
-
-Answer:
-    """
-    prompt_builder = ChatPromptBuilder(
-        template=[ChatMessage.from_system(prompt_template)],
-    )
-
-    document_store = setup_document_store()
-    retriever = FilterRetriever(document_store=document_store)
-
-    pipeline.add_component("retriever", retriever)
-    pipeline.add_component("prompt_builder", prompt_builder)
-    pipeline.add_component("llm", llm_generator)
-
-    pipeline.connect("retriever.documents", "prompt_builder.documents")
-    pipeline.connect("prompt_builder.prompt", "llm.messages")
-
-    logger.info("Created FAQ Answering Pipeline.")
-    return pipeline
-
-
-# --- Running Pipelines ---
-def run_next_onboarding_question_pipeline(
-    pipeline: Pipeline,
-    user_context: dict[str, Any],
-    remaining_questions: list[dict],
-    chat_history: list[ChatMessage],
-) -> dict[str, Any] | None:
-    """
-    Run the next onboarding question selection pipeline and return the chosen question.
-
-    Args:
-        pipeline: The configured pipeline
-        user_context: Previously collected user data
-        remaining_questions: List of remaining questions to choose from
-        chat_history: List of chat history messages
-
-    Returns:
-        Dictionary containing the chosen question number and contextualized question
-    """
-    try:
-        result = pipeline.run(
-            {
-                "prompt_builder": {
-                    "user_context": user_context,
-                    "remaining_questions": remaining_questions,
-                    "chat_history": chat_history,
-                }
-            }
-        )
-
-        validated_responses = result.get("json_validator", {}).get("validated", [])
-
-        if validated_responses:
-            chosen_data = json.loads(validated_responses[0].text)
-            chosen_question_number = chosen_data.get("chosen_question_number")
-            contextualized_question = chosen_data.get("contextualized_question")
-
-            logger.info(
-                f"LLM chose question with question_number: {chosen_question_number}"
-            )
-            logger.info(f"LLM contextualized question: {contextualized_question}")
-
-            return {
-                "chosen_question_number": chosen_question_number,
-                "contextualized_question": contextualized_question,
-            }
-        else:
-            logger.warning("LLM failed to produce valid JSON response. Using fallback.")
-
-    except Exception as e:
-        logger.error(f"Unexpected error in pipeline execution: {e}")
-
-    # Fallback logic
-    if remaining_questions:
-        chosen_question_number = remaining_questions[0]["question_number"]
-        contextualized_question = remaining_questions[0]["content"]
-        logger.warning(
-            f"Falling back to first remaining question: question_number {chosen_question_number}"
-        )
-        return {
-            "chosen_question_number": chosen_question_number,
-            "contextualized_question": contextualized_question,
-        }
-    else:
-        logger.error("No remaining questions available to fall back on.")
-        return None
-
-
-def run_onboarding_data_extraction_pipeline(
-    pipeline: Pipeline,
-    user_response: str,
-    user_context: dict[str, Any],
-    chat_history: list[str],
-) -> dict[str, Any]:
-    """
-    Run the onboarding data extraction pipeline and return extracted data.
-
-    Args:
-        pipeline: The configured pipeline
-        user_response: User's latest message
-        user_context: Previously collected user data
-        chat_history: List of chat history messages
-
-    Returns:
-        Dictionary containing extracted data points
-    """
-    try:
-        result = pipeline.run(
-            {
-                "prompt_builder": {
-                    "user_response": user_response,
-                    "user_context": user_context,
-                    "chat_history": chat_history,
-                }
-            }
-        )
-
-        llm_response = result.get("llm", {})
-        replies = llm_response.get("replies", [])
-        if replies:
-            first_reply = replies[0]
-            tool_calls = getattr(first_reply, "tool_calls", []) or []
-
-            if tool_calls:
-                arguments = getattr(tool_calls[0], "arguments", {})
-                if isinstance(arguments, dict):
-                    validated_args = {}
-                    tool_schema = create_onboarding_tool().parameters
-                    schema_props = tool_schema.get("properties", {})
-
-                    for key, value in arguments.items():
-                        if key in schema_props:
-                            prop_details = schema_props[key]
-                            if "enum" in prop_details:
-                                if value in prop_details["enum"]:
-                                    validated_args[key] = value
-                            else:
-                                validated_args[key] = value
-                        else:
-                            validated_args[key] = value
-                    logger.info(f"Validated extracted data: {validated_args}")
-                    return validated_args
-                else:
-                    logger.warning("Tool arguments are not a dictionary.")
-                    return {}
-            else:
-                logger.warning("No tool calls found in LLM response")
-                return {}
-        else:
-            logger.warning("No replies found in LLM response")
-            return {}
-
-    except Exception as e:
-        logger.error(f"Error running extraction pipeline: {e}")
-        return {}
-
-
-def run_assessment_contextualization_pipeline(
-    pipeline: Pipeline, flow_id: str, question_number: int, user_context: dict[str, Any]
-) -> str | None:
-    """
-    Run the assessment contextualization pipeline to get a contextualized question.
-
-    Args:
-        pipeline: The configured pipeline
-        flow_id: The ID of the assessment flow
-        question_number: The question number to contextualize
-        user_context: Previously collected user data
-
-    Returns:
-        Contextualized question string or None if an error occurs
-    """
-    try:
-        filters = {
-            "operator": "AND",
-            "conditions": [
-                {"field": "meta.flow_id", "operator": "==", "value": flow_id},
-                {
-                    "field": "meta.question_number",
-                    "operator": "==",
-                    "value": question_number,
-                },
-            ],
-        }
-        result = pipeline.run(
-            {
-                "retriever": {"filters": filters},
-                "prompt_builder": {"user_context": user_context},
-            },
-            include_outputs_from=["retriever"],
-        )
-
-        retrieved_docs = result.get("retriever", {}).get("documents", [])
-        if not retrieved_docs:
-            logger.error(
-                f"Could not retrieve document for flow '{flow_id}' and question {question_number}."
-            )
-            return None
-
-        valid_responses = retrieved_docs[0].meta.get("valid_responses", [])
-
-        validated_json_list = result.get("json_validator", {}).get("validated", [])
-        if validated_json_list:
-            question_data = json.loads(validated_json_list[0].text)
-            contextualized_question_text = question_data.get("contextualized_question")
-
-            final_question = f"{contextualized_question_text}\n\n" + "\n".join(
-                ["Please reply with one of the following:"]
-                + [f"- '{vr}'" for vr in valid_responses]
-            )
-            return final_question.strip()
-
-        else:
-            logger.error("LLM failed to produce valid JSON.")
-            return None
-
-    except Exception as e:
-        logger.error(f"Error running assessment contextualization pipeline: {e}")
-        return None
-
-
-def run_assessment_response_validator_pipeline(
-    pipeline: Pipeline, user_response: str, valid_responses: list[str]
-) -> str | None:
-    """
-    Run the assessment response validator pipeline to validate a user's response.
-
-    Args:
-        pipeline: The configured pipeline.
-        user_response: User's response to validate.
-        valid_responses: A list of valid string responses for the current question.
-
-    Returns:
-        The validated response string, or None if the response is invalid/nonsense.
-    """
-    try:
-        valid_responses_schema = {
-            "type": "object",
-            "properties": {
-                "validated_response": {
-                    "type": "string",
-                    "description": "The validated response from the user.",
-                    "enum": valid_responses + ["nonsense"],
-                }
-            },
-            "required": ["validated_response"],
-        }
-
-        result = pipeline.run(
-            {
-                "prompt_builder": {
-                    "user_response": user_response,
-                    "valid_responses": valid_responses,
-                },
-                "json_validator": {"json_schema": valid_responses_schema},
-            }
-        )
-
-        if (
-            result
-            and "json_validator" in result
-            and result["json_validator"].get("validated")
-        ):
-            validated_message: ChatMessage = result["json_validator"]["validated"][0]
-            validated_json = json.loads(validated_message.text)
-            validated_response = validated_json.get("validated_response")
-
-            if validated_response != "nonsense":
-                return validated_response
-            else:
-                logger.warning(
-                    f"User response '{user_response}' was validated as 'nonsense'."
-                )
-                return None
-        else:
-            logger.warning(
-                f"Assessment response validation failed. LLM output did not match schema for user response: '{user_response}'"
-            )
-            return None
-
-    except json.JSONDecodeError as e:
-        logger.error(f"Failed to decode JSON from LLM response: {e}")
-        return None
-    except Exception as e:
-        logger.error(f"Error running assessment response validation pipeline: {e}")
-        return None
-
-
-def run_assessment_end_response_validator_pipeline(
-    pipeline: Pipeline,
-    user_response: str,
-    valid_responses: list[str],
-    previous_message: str,
-) -> str | None:
-<<<<<<< HEAD
-    """
-    Run the assessment end response validator pipeline to validate a user's response.
-
-    Args:
-        pipeline: The configured pipeline.
-        user_response: User's response to validate.
-        valid_responses: A list of valid string responses for the message.
-        previous_message: The message to which the user is responding.
-
-    Returns:
-        The validated response string, or None if the response is invalid/nonsense.
-    """
-    try:
-        result = pipeline.run(
-            {
-                "prompt_builder": {
-                    "user_response": user_response,
-                    "valid_responses": valid_responses,
-                    "previous_message": previous_message,
-                }
-            }
-        )
-
-        llm_response = result.get("llm", {})
-        if llm_response and llm_response.get("replies"):
-            validated_text = llm_response["replies"][0].text.strip().strip('"')
-            if validated_text.lower() == "nonsense":
-                return None
-            if validated_text in valid_responses:
-                return validated_text
-            else:
-                logger.warning(
-                    f"LLM returned a response ('{validated_text}') not in the valid list. Treating as invalid."
-                )
-                return None
-        else:
-            logger.warning("No replies found in LLM response for validation")
-            return None
-
-    except Exception as e:
-        logger.error(f"Error running assessment end response validation pipeline: {e}")
-        return None
-
-
-def run_clinic_visit_navigator_pipeline(
-    pipeline: Pipeline, user_context: dict[str, Any]
-) -> dict | None:
-=======
->>>>>>> ec96f94e
-    """
-    Run the assessment end response validator pipeline to validate a user's response.
-
-    Args:
-        pipeline: The configured pipeline.
-        user_response: User's response to validate.
-        valid_responses: A list of valid string responses for the message.
-        previous_message: The message to which the user is responding.
-
-    Returns:
-        The validated response string, or None if the response is invalid/nonsense.
-    """
-    try:
-        valid_responses_schema = {
-            "type": "object",
-            "properties": {
-                "validated_response": {
-                    "type": "string",
-                    "description": "The validated response from the user.",
-                    "enum": valid_responses + ["nonsense"],
-                }
-            },
-            "required": ["validated_response"],
-        }
-        result = pipeline.run(
-            {
-                "prompt_builder": {
-                    "user_response": user_response,
-                    "valid_responses": valid_responses,
-                    "previous_message": previous_message,
-                },
-                "json_validator": {"json_schema": valid_responses_schema},
-            }
-        )
-
-        if (
-            result
-            and "json_validator" in result
-            and result["json_validator"]["validated"]
-        ):
-            validated_json = result["json_validator"]["validated"][0].meta["parsed"]
-            if validated_json["validated_response"] != "nonsense":
-                return validated_json["validated_response"]
-        else:
-            logger.warning("Assessment end response validation failed.")
-        return None
-
-    except Exception as e:
-        logger.error(f"Error running assessment end response validation pipeline: {e}")
-        return None
-
-
-def run_anc_survey_contextualization_pipeline(
-    pipeline: Pipeline,
-    user_context: dict[str, Any],
-    chat_history: list[str],
-    original_question: str,
-    valid_responses: list[str],
-) -> str:
-    """
-    Runs the ANC survey contextualization pipeline.
-    """
-    try:
-        result = pipeline.run(
-            {
-                "prompt_builder": {
-                    "user_context": user_context,
-                    "chat_history": chat_history,
-                    "original_question": original_question,
-                    "valid_responses": valid_responses,
-                }
-            }
-        )
-        validated_responses = result.get("json_validator", {}).get("validated", [])
-        if validated_responses:
-            question_data = json.loads(validated_responses[0].text)
-            return question_data.get("contextualized_question")
-        else:
-            logger.warning(
-                "Contextualization pipeline failed to produce valid JSON. Falling back to original question."
-            )
-            return original_question
-    except Exception as e:
-        logger.error(f"Error running ANC survey contextualization pipeline: {e}")
-        return original_question  # Fallback
-
-
-def run_clinic_visit_data_extraction_pipeline(
-    pipeline: Pipeline,
-    user_response: str,
-    previous_service_message: str,
-    valid_responses: list[str],
-) -> str | None:
-    """
-    Run the ANC survey data extraction pipeline and return extracted data.
-
-    Args:
-        pipeline: The configured pipeline
-        user_response: User's latest message
-        previous_service_message: Previous message sent to the user, to which they are responding.
-        valid_responses: A list of valid responses associated with the previous_service_message.
-
-    Returns:
-        String containing extracted data point
-    """
-    try:
-        valid_responses_schema = {
-            "type": "object",
-            "properties": {
-                "validated_response": {
-                    "type": "string",
-                    "description": "The validated response from the user.",
-                    "enum": valid_responses + ["nonsense"],
-                }
-            },
-            "required": ["validated_response"],
-        }
-        result = pipeline.run(
-            {
-                "prompt_builder": {
-                    "user_response": user_response,
-                    "previous_service_message": previous_service_message,
-                },
-                "json_validator": {"json_schema": valid_responses_schema},
-            }
-        )
-
-        if (
-            result
-            and "json_validator" in result
-            and result["json_validator"].get("validated")
-        ):
-            validated_message: ChatMessage = result["json_validator"]["validated"][0]
-            validated_json = json.loads(validated_message.text)
-            validated_response = validated_json.get("validated_response")
-
-            if validated_response != "nonsense":
-                return validated_response
-            else:
-                logger.warning(
-                    f"User response '{user_response}' was validated as 'nonsense'."
-                )
-                return None
-        else:
-            logger.warning(
-                f"Clinic visit data extraction failed. LLM output did not match schema for user response: '{user_response}'"
-            )
-            return None
-
-    except json.JSONDecodeError as e:
-        logger.error(f"Failed to decode JSON from LLM response: {e}")
-        return None
-    except Exception as e:
-        logger.error(f"Error running clinic visit data extraction pipeline: {e}")
-        return None
-
-
-def run_intent_detection_pipeline(
-    pipeline: Pipeline, last_question: str, user_response: str
-) -> dict[str, Any] | None:
-    """
-    Runs the intent detection pipeline.
-    """
-    try:
-        result = pipeline.run(
-            {
-                "prompt_builder": {
-                    "last_question": last_question,
-                    "user_response": user_response,
-                }
-            }
-        )
-        validated_responses = result.get("json_validator", {}).get("validated", [])
-        if validated_responses:
-            intent_data = json.loads(validated_responses[0].text)
-            logger.info(f"LLM classified intent as: {intent_data}")
-            return intent_data
-        else:
-            logger.warning("Intent pipeline failed to produce valid JSON response.")
-            return None
-    except Exception as e:
-        logger.error(f"Error running intent detection pipeline: {e}")
-        return None
-
-
-def run_faq_pipeline(
-    pipeline: Pipeline, user_question: str, filters: dict
-) -> dict[str, Any] | None:
-    """
-    Runs the FAQ answering pipeline.
-    """
-    try:
-        result = pipeline.run(
-            {
-                "retriever": {"filters": filters},
-                "prompt_builder": {"user_question": user_question},
-            }
-        )
-        llm_response = result.get("llm", {})
-        if llm_response and llm_response.get("replies"):
-            answer = llm_response["replies"][0].text
-            return {"answer": answer}
-        else:
-            logger.warning("No replies found in LLM response for FAQ pipeline")
-            return None
-
-    except Exception as e:
-        logger.error(f"Error running FAQ pipeline: {e}")
-        return None
+import json
+import logging
+from functools import cache
+from typing import Any
+
+from haystack import Pipeline
+from haystack.components.builders.chat_prompt_builder import ChatPromptBuilder
+from haystack.components.generators.chat import OpenAIChatGenerator
+from haystack.components.retrievers import FilterRetriever
+from haystack.components.validators import JsonSchemaValidator
+from haystack.dataclasses import ChatMessage
+from haystack.tools import Tool
+from haystack.utils import Secret
+
+from .doc_store import setup_document_store
+
+# --- Configuration ---
+logger = logging.getLogger(__name__)
+
+# --- JSON Schemas ---
+NEXT_QUESTION_SCHEMA = {
+    "type": "object",
+    "properties": {
+        "chosen_question_number": {
+            "type": "integer",
+            "description": "The question number selected from the remaining questions list",
+        },
+        "contextualized_question": {
+            "type": "string",
+            "description": "The contextualized version of the chosen question",
+        },
+    },
+    "required": ["chosen_question_number", "contextualized_question"],
+    "additionalProperties": False,
+}
+
+ASSESSMENT_CONTEXT_SCHEMA = {
+    "type": "object",
+    "properties": {
+        "contextualized_question": {
+            "type": "string",
+            "description": "The contextualized version of the assessment question, NOT including the list of possible answers.",
+        }
+    },
+    "required": ["contextualized_question"],
+    "additionalProperties": False,
+}
+
+SURVEY_QUESTION_CONTEXT_SCHEMA = {
+    "type": "object",
+    "properties": {
+        "contextualized_question": {
+            "type": "string",
+            "description": "The contextualized, user-facing version of the survey question.",
+        }
+    },
+    "required": ["contextualized_question"],
+    "additionalProperties": False,
+}
+
+INTENT_DETECTION_SCHEMA = {
+    "type": "object",
+    "properties": {
+        "intent": {
+            "type": "string",
+            "description": "The classified intent of the user's message.",
+            "enum": [
+                "JOURNEY_RESPONSE",
+                "QUESTION_ABOUT_STUDY",
+                "HEALTH_QUESTION",
+                "ASKING_TO_STOP_MESSAGES",
+                "ASKING_TO_DELETE_DATA",
+                "REPORTING_AIRTIME_NOT_RECEIVED",
+                "CHITCHAT",
+            ],
+        }
+    },
+    "required": ["intent"],
+}
+
+# --- The ANC Survey flow, statically defined ---
+ANC_SURVEY_FLOW_LOGIC = {
+    "start": lambda ctx: "Q_seen"
+    if ctx.get("start") == "Yes, I went"
+    else "start_not_going"
+    if ctx.get("start") == "No, I'm not going"
+    else "start_going_soon"
+    if ctx.get("start") == "I'm going soon"
+    else None,
+    # I'm going soon
+    "start_going_soon": lambda ctx: "__GOING_SOON_REMINDER_3_DAYS__",
+    # Yes, I went
+    "Q_seen": lambda ctx: "seen_yes"
+    if ctx.get("Q_seen") == "Yes"
+    else "Q_seen_no"
+    if ctx.get("Q_seen") == "No"
+    else None,
+    "seen_yes": lambda ctx: "Q_bp"
+    if ctx.get("seen_yes") == "Yes"
+    else "mom_ANC_remind_me_01"
+    if ctx.get("seen_yes") == "Remind me tomorrow"
+    else None,
+    "Q_seen_no": lambda ctx: "Q_why_no_visit"
+    if ctx.get("Q_seen_no") == "Yes"
+    else "mom_ANC_remind_me_01"
+    if ctx.get("Q_seen_no") == "Remind me tomorrow"
+    else None,
+    "Q_why_no_visit": lambda ctx: "intent"
+    if ctx.get("Q_why_no_visit")
+    in [
+        "Clinic was closed ⛔",
+        "Wait time too long ⌛",
+        "No maternity record 📝",
+        "Asked to pay 💰",
+        "Told to come back 📅",
+        "Staff disrespectful 🤬",
+    ]
+    else "Q_why_no_visit_other"
+    if ctx.get("Q_why_no_visit") == "Something else 😞"
+    else None,
+    "Q_why_no_visit_other": lambda ctx: "intent",
+    "mom_ANC_remind_me_01": lambda ctx: "__NOT_GOING_REMINDER_1_DAY__",
+    "Q_bp": lambda ctx: "Q_experience",
+    "Q_experience": lambda ctx: "bad"
+    if ctx.get("Q_experience") in ["Bad", "Very bad"]
+    else "good"
+    if ctx.get("Q_experience") in ["Very good", "Good", "OK"]
+    else None,
+    "bad": lambda ctx: "Q_visit_bad",
+    "good": lambda ctx: "Q_visit_bad",
+    "Q_visit_good": lambda ctx: "Q_challenges"
+    if ctx.get("Q_visit_good")
+    in [
+        "No problems 👌",
+        "No maternity record 📝",
+        "Shamed/embarrassed 😳",
+        "No privacy 🤐",
+        "Not enough info ℹ️",
+        "Staff disespectful 🤬",
+        "Asked to pay 💰",
+        "Waited a long time ⌛",
+    ]
+    else "Q_visit_other"
+    if ctx.get("Q_visit_good") == "Something else 😞"
+    else None,
+    "Q_visit_bad": lambda ctx: "Q_challenges"
+    if ctx.get("Q_visit_bad")
+    in [
+        "No maternity record 📝",
+        "Shamed/embarrassed 😳",
+        "No privacy 🤐",
+        "Not enough info ℹ️",
+        "Staff disrespectful 🤬",
+        "Asked to pay 💰",
+        "Waited a long time ⌛",
+    ]
+    else "Q_visit_other"
+    if ctx.get("Q_visit_bad") == "Something else 😞"
+    else None,
+    "Q_visit_other": lambda ctx: "Q_challenges",
+    "Q_challenges": lambda ctx: "intent"
+    if ctx.get("Q_challenges")
+    in ["No challenges 👌", "Transport 🚌", "No support 🤝", "Clinic opening hours 🏥"]
+    else "Q_challenges_other"
+    if ctx.get("Q_challenges") == "Something else 😞"
+    else None,
+    "Q_challenges_other": lambda ctx: "intent",
+    # No, I'm not going
+    "start_not_going": lambda ctx: "Q_why_not_go"
+    if ctx.get("start_not_going") == "Yes"
+    else "mom_ANC_remind_me_02"
+    if ctx.get("start_not_going") == "Remind me tomorrow"
+    else None,
+    "mom_ANC_remind_me_02": lambda ctx: "__WENT_REMINDER_1_DAY__",
+    "Q_why_not_go": lambda ctx: "intent"
+    if ctx.get("Q_why_not_go")
+    in [
+        "Didn't know about it 📅",
+        "Didn't know where 📍",
+        "Don't want check-ups ⛔",
+        "Can't go when open 🏥",
+        "Asked to pay 💰",
+        "Wait times too long ⌛",
+        "No support 🤝",
+        "Getting there is hard 🚌",
+        "I forgot 😧",
+    ]
+    else "Q_why_not_go_other"
+    if ctx.get("Q_why_not_go") == "Something else 😞"
+    else None,
+    "Q_why_not_go_other": lambda ctx: "intent",
+    "intent": lambda ctx: "end"
+    if (not ctx.get("first_survey")) and ctx.get("intent") == "Yes, I will"
+    else "feedback_if_first_survey"
+    if ctx.get("first_survey") and ctx.get("intent") == "Yes, I will"
+    else "not_going_next_one"
+    if ctx.get("intent") == "No, I won't"
+    else None,
+    "not_going_next_one": lambda ctx: "end"
+    if not ctx.get("first_survey")
+    else "feedback_if_first_survey"
+    if ctx.get("first_survey")
+    else None,
+    # Feedback and thanks after the user's first survey completion
+    "feedback_if_first_survey": lambda ctx: "end_if_feedback",
+}
+
+
+def get_next_anc_survey_step(current_step: str, user_context: dict) -> str | None:
+    """Determines the next step based on the defined ANC survey flow."""
+    if current_step not in ANC_SURVEY_FLOW_LOGIC:
+        return None
+
+    next_step_func = ANC_SURVEY_FLOW_LOGIC[current_step]
+    return next_step_func(user_context)
+
+
+# --- LLM Generator ---
+def get_llm_generator() -> OpenAIChatGenerator | None:
+    """
+    Returns an instance of OpenAIChatGenerator if the API key is set in the environment.
+    """
+    try:
+        openai_api_key = Secret.from_env_var("OPENAI_API_KEY")
+        llm_generator = OpenAIChatGenerator(
+            api_key=openai_api_key, model="gpt-3.5-turbo"
+        )
+        logger.info("OpenAI Chat Generator instance created for pipelines.")
+    except ValueError:
+        logger.error(
+            "OPENAI_API_KEY environment variable not found. Cannot create OpenAI Chat Generator."
+        )
+        return None
+    if not llm_generator:
+        logger.error("OpenAI Chat Generator not available. Cannot create pipelines.")
+        return None
+    return llm_generator
+
+
+# --- Tools ---
+def extract_onboarding_data(**kwargs) -> dict[str, Any]:
+    """
+    Receives extracted data from the LLM tool call via its arguments.
+    This function acts as a placeholder; its primary role is to define
+    the tool structure for the LLM. It simply returns the arguments it receives.
+    """
+    logger.info(f"Tool 'extract_onboarding_data' would be called with: {kwargs}")
+    return kwargs
+
+
+def extract_clinic_visit_data(**kwargs) -> dict[str, Any]:
+    """
+    Acts as a placeholder for the clinic visit survey tool.
+    It simply returns the arguments it receives.
+    """
+    logger.info(f"Tool 'extract_clinic_visit_data' would be called with: {kwargs}")
+    return kwargs
+
+
+def create_onboarding_tool() -> Tool:
+    """Creates the data extraction tool for onboarding."""
+
+    tool = Tool(
+        name="extract_onboarding_data",
+        description="""
+        Extract structured data points like province, area_type, relationship_status, etc., from the user's latest message. Crucially, also extract any other information mentioned that seems relevant and valuable in the context of maternal health or the use of a maternal health chatbot (e.g., mentions of specific symptoms, appointments, social support, concerns or preferences), even if not explicitly listed as a parameter.
+        """,
+        function=extract_onboarding_data,
+        parameters={
+            "type": "object",
+            "properties": {
+                "province": {
+                    "type": "string",
+                    "description": "The user's province.",
+                    "enum": [
+                        "Eastern Cape",
+                        "Free State",
+                        "Gauteng",
+                        "KwaZulu-Natal",
+                        "Limpopo",
+                        "Mpumalanga",
+                        "Northern Cape",
+                        "North West",
+                        "Western Cape",
+                    ],
+                },
+                "area_type": {
+                    "type": "string",
+                    "description": "The type of area the user lives in.",
+                    "enum": [
+                        "City",
+                        "Township or suburb",
+                        "Town",
+                        "Farm or smallholding",
+                        "Village",
+                        "Rural area",
+                    ],
+                },
+                "relationship_status": {
+                    "type": "string",
+                    "description": "The user's relationship status.",
+                    "enum": ["Single", "Relationship", "Married", "Skip"],
+                },
+                "education_level": {
+                    "type": "string",
+                    "description": "The user's highest education level.",
+                    "enum": [
+                        "No school",
+                        "Some primary",
+                        "Finished primary",
+                        "Some high school",
+                        "Finished high school",
+                        "More than high school",
+                        "Don't know",
+                        "Skip",
+                    ],
+                },
+                "hunger_days": {
+                    "type": "string",
+                    "description": "Number of days in the past 7 days the user didn't have enough to eat.",
+                    "enum": ["0 days", "1-2 days", "3-4 days", "5-7 days"],
+                },
+                "num_children": {
+                    "type": "string",
+                    "description": "The number of children the user has.",
+                    "enum": ["0", "1", "2", "3", "More than 3", "Why do you ask?"],
+                },
+                "phone_ownership": {
+                    "type": "string",
+                    "description": "Whether the user owns their phone.",
+                    "enum": ["Yes", "No", "Skip"],
+                },
+            },
+            "additionalProperties": {
+                "type": "string",
+                "description": "Any other valuable maternal health-related information extracted.",
+            },
+        },
+    )
+
+    return tool
+
+
+# --- Creation of Pipelines ---
+@cache
+def create_next_onboarding_question_pipeline() -> Pipeline | None:
+    """
+    Creates a pipeline where an LLM selects the best next onboarding question
+    from a list of remaining questions, given the user's current context.
+    """
+    llm_generator = get_llm_generator()
+    if not llm_generator:
+        logger.error(
+            "LLM Generator is not available. Cannot create Next Onboarding Question Pipeline."
+        )
+        return None
+    pipeline = Pipeline()
+
+    prompt_template = """
+{% for message in chat_history %}
+{% if message.is_from('user') %}
+user:
+{{ message.text }}
+
+{% elif message.is_from('assistant') %}
+assistant:
+{{ message.text }}
+
+{% else %}
+system:
+{{ message.text }}
+
+{% endif %}
+{% endfor %}
+
+system:
+User Context:
+{% for key, value in user_context.items() %}
+- "{{ key }}": "{{ value }}"
+{% endfor %}
+
+Remaining questions to complete user profile:
+{% for q in remaining_questions %}
+Question {{ q.question_number }}: "{{ q.content }}" (with valid possible responses: "{{ q.valid_responses }}")
+{% endfor %}
+
+Your task is to select the single remaining question that would be the most natural and effective to ask next and contextualize it if you think it's needed.
+- You can reference the existing chat history and user context above to modify the tonality and/or phrasing for the user, but DO NOT change the core meaning of the question or introduce ambiguity.
+- DO NOT list the valid responses in the contextualized question.
+- Ensure that the dialogue flows smoothly (e.g. the first message in a chat must not start as if there were preceding messages), and to still ask the question in such a way that its valid responses will remain grammatically valid responses to the new version of the question.
+
+You MUST respond with a valid JSON object containing exactly these fields:
+- "chosen_question_number" (integer): The question_number of the chosen question from the list above.
+- "contextualized_question" (string): Your version of the question you chose.
+
+JSON Response:
+    """
+    chat_template = [
+        ChatMessage.from_system(prompt_template),
+    ]
+    prompt_builder = ChatPromptBuilder(
+        template=chat_template,
+        required_variables=["user_context", "remaining_questions", "chat_history"],
+    )
+
+    json_validator = JsonSchemaValidator(json_schema=NEXT_QUESTION_SCHEMA)
+
+    pipeline.add_component("prompt_builder", prompt_builder)
+    pipeline.add_component("llm", llm_generator)
+    pipeline.add_component("json_validator", json_validator)
+
+    pipeline.connect("prompt_builder.prompt", "llm.messages")
+    pipeline.connect("llm.replies", "json_validator.messages")
+
+    logger.info("Created Next Question Selection Pipeline with JSON schema validation.")
+    return pipeline
+
+
+@cache
+def create_onboarding_data_extraction_pipeline() -> Pipeline | None:
+    """
+    Creates a pipeline using tools to extract structured data from user responses.
+    """
+    llm_generator = get_llm_generator()
+    if not llm_generator:
+        logger.error(
+            "LLM Generator is not available. Cannot create Onboarding Data Extraction Pipeline."
+        )
+        return None
+
+    extraction_tool = create_onboarding_tool()
+    llm_generator.tools = [extraction_tool]
+
+    pipeline = Pipeline()
+
+    prompt_template = """
+{% for message in chat_history %}
+{% if message.is_from('user') %}
+user:
+{{ message.text }}
+
+{% elif message.is_from('assistant') %}
+assistant:
+{{ message.text }}
+
+{% else %}
+system:
+{{ message.text }}
+
+{% endif %}
+{% endfor %}
+
+system:
+User Context:
+{% for key, value in user_context.items() %}
+- {{ key }}: {{ value }}
+{% endfor %}
+
+User's latest message:
+"{{ user_response }}"
+
+Please use the 'extract_onboarding_data' tool to analyze the user's latest message and extract their intended response:
+- For the properties 'province', 'area_type', 'relationship_status', 'education_level', 'hunger_days', 'num_children' and 'phone_ownership', extracted data **MUST** adhere strictly to their 'enum' lists. If the user's response for one of these properties does **NOT** contain a word or phrase that *directly and unambiguously* maps to one of the EXACT 'enum' values, **DO NOT include that property in your tool call**. Only store the 'Skip' enum value for these properties if the user explicitly states they want to skip.
+- **DO NOT GUESS or INFER** an enum value based on sentiment, vague descriptions, or ambiguous terms. Only include a field if you are highly confident that the user's input matches an allowed 'enum' value.
+- Do not extract a data point if it clearly has already been collected in the user context, unless the user's latest message explicitly provides new information that updates it.
+- For properties with numeric ranges like 'hunger_days', you MUST map the user's input to the correct enum category whose range contains or corresponds to the user's input, unless they did not provide valid information. Do not just look for an exact string match. As examples:
+    - If the user says "3", you should extract: {"hunger_days": "3-4 days"}
+    - If the user says "one day", you should extract: {"hunger_days": "1-2 days"}
+    - If the user says "6", you should extract: {"hunger_days": "5-7 days"}
+    - If the user says "I haven't been hungry", you should extract: {"hunger_days": "0 days"}
+    - If the user does not provide a mappable, do not include 'hunger_days' in the tool call.
+- For 'num_children', apply similar numeric mapping logic.
+- For the open-ended additionalProperties, extract any extra information mentioned that is not already in one of the expected properties, and AS LONG AS it pertains specifically to maternal health or the use of a maternal health chatbot.
+    """
+
+    prompt_builder = ChatPromptBuilder(
+        template=[ChatMessage.from_system(prompt_template)],
+        required_variables=["user_context", "chat_history", "user_response"],
+    )
+
+    pipeline.add_component("prompt_builder", prompt_builder)
+    pipeline.add_component("llm", llm_generator)
+
+    pipeline.connect("prompt_builder.prompt", "llm.messages")
+
+    logger.info("Created Onboarding Data Extraction Pipeline with Tools.")
+    return pipeline
+
+
+@cache
+def create_assessment_contextualization_pipeline() -> Pipeline | None:
+    """
+    Creates a pipeline to fetch an assessment question based on flow_id and question_number,
+    then contextualize it slightly using an LLM based on user context.
+    """
+    llm_generator = get_llm_generator()
+    if not llm_generator:
+        logger.error(
+            "LLM Generator is not available. Cannot create Assessment Contextualization Pipeline."
+        )
+        return None
+    pipeline = Pipeline()
+
+    prompt_template = """
+You are an assistant helping to personalize assessment questions on a maternal health chatbot service.
+The user has already provided the following information:
+User Context:
+{% for key, value in user_context.items() %}
+- {{ key }}: {{ value }}
+{% endfor %}
+
+Original Assessment Question to be contextualized:
+{{ documents[0].content }}
+
+Valid responses:
+{% for valid_response in documents[0].meta.valid_responses %}
+- "{{ valid_response }}"
+{% endfor %}
+
+Review the Original Assessment Question. If you think it's needed, make minor
+adjustments to ensure that the question is clear and directly applicable to the
+user's context. **Crucially, do not change the core meaning, difficulty, or the
+scale/format of the question.** If no changes are needed, return the original question text.
+
+You MUST respond with a valid JSON object containing exactly one key:
+"contextualized_question". The value should be the question text ONLY. DO NOT
+include the list of possible answers in your response, but make sure that the
+contextualized question is asked in such a way that the user can still
+respond with one of the valid responses listed above.
+
+JSON Response:
+    """
+    prompt_builder = ChatPromptBuilder(
+        template=[ChatMessage.from_system(prompt_template)],
+        required_variables=["user_context", "documents"],
+    )
+
+    document_store = setup_document_store()
+    retriever = FilterRetriever(document_store=document_store)
+    json_validator = JsonSchemaValidator(json_schema=ASSESSMENT_CONTEXT_SCHEMA)
+
+    pipeline.add_component("retriever", retriever)
+    pipeline.add_component("prompt_builder", prompt_builder)
+    pipeline.add_component("llm", llm_generator)
+    pipeline.add_component("json_validator", json_validator)
+
+    pipeline.connect("retriever.documents", "prompt_builder.documents")
+    pipeline.connect("prompt_builder.prompt", "llm.messages")
+    pipeline.connect("llm.replies", "json_validator.messages")
+
+    logger.info("Created Assessment Contextualization Pipeline.")
+    return pipeline
+
+
+@cache
+def create_assessment_response_validator_pipeline() -> Pipeline | None:
+    """
+    Creates a pipeline to validate the user's response to an assessment question
+    against a dynamic list of valid responses, with a guaranteed structured output.
+    """
+    llm_generator = get_llm_generator()
+    if not llm_generator:
+        logger.error(
+            "LLM Generator is not available. Cannot create Assessment Response Validation Pipeline."
+        )
+        return None
+    pipeline = Pipeline()
+
+    prompt_template = """
+You are an AI assistant validating a user's response to an assessment question in a chatbot for new mothers in South Africa.
+Your task is to analyze the user's response and determine if it maps to one of the allowed responses provided below.
+
+Allowed Responses:
+{% for response in valid_responses %}
+- "{{ response }}"
+{% endfor %}
+
+User Response:
+"{{ user_response }}"
+
+You MUST respond with a valid JSON object. The JSON should contain a single key, "validated_response".
+
+- If the user's response clearly and unambiguously corresponds to one of the "Allowed Responses", the value of "validated_response" should be the exact text of that allowed response.
+- If the user's response is ambiguous, does not match any of the allowed responses, or is nonsense/gibberish, you MUST set the value of "validated_response" to "nonsense".
+
+JSON Response:
+    """
+    prompt_builder = ChatPromptBuilder(
+        template=[ChatMessage.from_system(prompt_template)],
+        required_variables=["user_response", "valid_responses", "previous_message"],
+    )
+
+    json_validator = JsonSchemaValidator()
+
+    pipeline.add_component("prompt_builder", prompt_builder)
+    pipeline.add_component("llm", llm_generator)
+    pipeline.add_component("json_validator", json_validator)
+
+    pipeline.connect("prompt_builder.prompt", "llm.messages")
+    pipeline.connect("llm.replies", "json_validator.messages")
+
+    logger.info(
+        "Created Assessment Response Validation Pipeline with JSON Schema validation."
+    )
+    return pipeline
+
+
+@cache
+def create_assessment_end_response_validator_pipeline() -> Pipeline | None:
+    """
+    Creates a pipeline to validate the user's response to an end-of-assessment
+    message against a dynamic list of valid responses.
+    """
+    llm_generator = get_llm_generator()
+    if not llm_generator:
+        logger.error(
+            "LLM Generator is not available. Cannot create Assessment End Response Validation Pipeline."
+        )
+        return None
+    pipeline = Pipeline()
+
+    prompt_template = """
+You are an AI assistant validating a user's response to the previous message sent by a chatbot for new mothers in South Africa.
+Your task is to analyze the user's response and determine if it maps to one of the allowed responses provided below.
+
+Allowed Responses:
+{% for response in valid_responses %}
+- "{{ response }}"
+{% endfor %}
+
+Previous Message:
+"{{ previous_message }}"
+
+User Response:
+"{{ user_response }}"
+
+You MUST respond with a valid JSON object. The JSON should contain a single key, "validated_response".
+
+- If the user's response clearly and unambiguously corresponds to one of the "Allowed Responses", the value of "validated_response" should be the exact text of that allowed response.
+- If the user's response is ambiguous, does not match any of the allowed responses, or is nonsense/gibberish, you MUST set the value of "validated_response" to "nonsense".
+
+JSON Response:
+    """
+    prompt_builder = ChatPromptBuilder(
+        template=[ChatMessage.from_system(prompt_template)],
+        required_variables=["user_response", "valid_responses", "previous_message"],
+    )
+
+    json_validator = JsonSchemaValidator()
+
+    pipeline.add_component("prompt_builder", prompt_builder)
+    pipeline.add_component("llm", llm_generator)
+    pipeline.add_component("json_validator", json_validator)
+
+    pipeline.connect("prompt_builder.prompt", "llm.messages")
+    pipeline.connect("llm.replies", "json_validator.messages")
+
+    logger.info(
+        "Created Assessment End Response Validation Pipeline with JSON Schema validation."
+    )
+    return pipeline
+
+
+@cache
+def create_anc_survey_contextualization_pipeline() -> Pipeline | None:
+    """
+    Creates a new pipeline to contextualize a specific ANC survey question
+    based on the user context and chat history.
+    """
+    llm_generator = get_llm_generator()
+    if not llm_generator:
+        logger.error(
+            "LLM Generator not available. Cannot create ANC Survey Contextualization Pipeline."
+        )
+        return None
+
+    pipeline = Pipeline()
+
+    prompt_template = """
+{% for message in chat_history %}
+{% if message.is_from('user') %}
+user:
+{{ message.text }}
+
+{% elif message.is_from('assistant') %}
+assistant:
+{{ message.text }}
+
+{% else %}
+system:
+{{ message.text }}
+
+{% endif %}
+{% endfor %}
+
+system:
+Your task is to take the next survey question and contextualize it for the user, WITHOUT changing the core meaning of the question or introducing ambiguity.
+
+User Context:
+{% for key, value in user_context.items() %}
+- {{ key }}: {{ value }}
+{% endfor %}
+
+Next survey question:
+"{{ original_question }}"
+
+{% if valid_responses %}
+Allowed Responses:
+{% for vr in valid_responses %}
+- "{{ vr }}"
+{% endfor %}
+{% endif %}
+
+You MUST respond with a valid JSON object with one key: "contextualized_question".
+
+Rephrase the survey question if you think it's needed and return it as the "contextualized_question".
+- You can use information from the user context
+- If the survey question is already good enough, you can return it as is
+{% if valid_responses %}
+- If a list of allowed responses is supplied above, ensure that the new contextualized question is phrased such that the allowed responses would still make sense, and would be grammatically correct in dialogue.
+{% endif %}
+
+JSON Response:
+    """
+
+    prompt_builder = ChatPromptBuilder(
+        template=[ChatMessage.from_system(prompt_template)],
+        required_variables=[
+            "user_context",
+            "chat_history",
+            "original_question",
+        ],
+    )
+
+    json_validator = JsonSchemaValidator(json_schema=SURVEY_QUESTION_CONTEXT_SCHEMA)
+
+    pipeline.add_component("prompt_builder", prompt_builder)
+    pipeline.add_component("llm", llm_generator)
+    pipeline.add_component("json_validator", json_validator)
+
+    pipeline.connect("prompt_builder.prompt", "llm.messages")
+    pipeline.connect("llm.replies", "json_validator.messages")
+
+    logger.info("Created ANC Survey Contextualization Pipeline.")
+    return pipeline
+
+
+def create_clinic_visit_data_extraction_pipeline() -> Pipeline | None:
+    """
+    Creates a pipeline using a tool to extract structured data from a user's
+    response during the ANC survey.
+    """
+    llm_generator = get_llm_generator()
+    if not llm_generator:
+        logger.error(
+            "LLM Generator is not available. Cannot create ANC Survey Data Extraction Pipeline."
+        )
+        return None
+
+    pipeline = Pipeline()
+
+    prompt_template = """
+You are an AI assistant helping to extract information from a user's (a new South African mother) response to a pregnancy clinic visit survey question/message into a structured format.
+
+Previous survey question/message:
+"{{ previous_service_message }}"
+
+User's latest response:
+- "{{ user_response }}"
+
+You MUST respond with a valid JSON object. The JSON should contain a single key, "validated_response".
+
+Your task is to analyze the user's response *in light of the previous survey question/message and its expected responses* and determine which of the expected responses it maps to in meaning and intent.
+- If the user response to the previous survey question/message maps to one of the expected responses stated in the previous survey question/message, the value you return in "validated_response" must be the exact text of that matched expected response. The user's response need not be an exact string match of an expected response since they might be using slang, colloquiolisms, synonyms or shortened versions of the response, as long as it maps in meaning and intent, e.g.:
+  - Users might respond with "OK" or "Okay" when they mean "Yes" or "Continue"
+  - Users might respond with shortened versions of the expected responses, e.g. "Yes" instead of "Yes, I will"
+  - Users might respond with "something else" or "other" when they mean "Something else 😞"
+- If the user response does not map to an expected response in intent or meaning, or it is nonsense/gibberish, you must set the value of "validated_response" to "nonsense".
+
+JSON Response:
+    """
+
+    prompt_builder = ChatPromptBuilder(
+        template=[ChatMessage.from_system(prompt_template)],
+        required_variables=["previous_service_message", "user_response"],
+    )
+    json_validator = JsonSchemaValidator()
+
+    pipeline.add_component("prompt_builder", prompt_builder)
+    pipeline.add_component("llm", llm_generator)
+    pipeline.add_component("json_validator", json_validator)
+
+    pipeline.connect("prompt_builder.prompt", "llm.messages")
+    pipeline.connect("llm.replies", "json_validator.messages")
+
+    logger.info(
+        "Created dynamic ANC Survey Data Extraction Pipeline with JSON Schema validation."
+    )
+    return pipeline
+
+
+@cache
+def create_intent_detection_pipeline() -> Pipeline | None:
+    """
+    Creates a pipeline to classify the user's intent.
+    """
+    llm_generator = get_llm_generator()
+    if not llm_generator:
+        logger.error(
+            "LLM Generator is not available. Cannot create Intent Detection Pipeline."
+        )
+        return None
+    pipeline = Pipeline()
+
+    prompt_template = """
+You are an intent classifier for a maternal health chatbot. Your task is to analyze the user's latest message and classify it into ONE of the following categories based on its intent.
+
+Last question the user was asked:
+"{{ last_question }}"
+
+User's response:
+"{{ user_response }}"
+
+Please classify the user's message, in light of the last question sent to the user, into one of these intents:
+- 'JOURNEY_RESPONSE': The user is directly answering, attempting to answer, or skipping the question asked.
+- 'QUESTION_ABOUT_STUDY': The user is asking a question about the research study itself (e.g., "who are you?", "why are you asking this?").
+- 'HEALTH_QUESTION': The user is asking a new question related to health, pregnancy, or their wellbeing, instead of answering the question.
+- 'ASKING_TO_STOP_MESSAGES': The user expresses a desire to stop receiving messages.
+- 'ASKING_TO_DELETE_DATA': The user wants to leave the study and have their data deleted.
+- 'REPORTING_AIRTIME_NOT_RECEIVED': The user is reporting that they have not received their airtime incentive.
+- 'CHITCHAT': The user is making a conversational comment that is not a direct answer, a question, or a request.
+
+You MUST respond with a valid JSON object containing exactly one key: "intent".
+
+JSON Response:
+    """
+    prompt_builder = ChatPromptBuilder(
+        template=[ChatMessage.from_system(prompt_template)],
+        required_variables=["last_question", "user_response"],
+    )
+
+    json_validator = JsonSchemaValidator(json_schema=INTENT_DETECTION_SCHEMA)
+
+    pipeline.add_component("prompt_builder", prompt_builder)
+    pipeline.add_component("llm", llm_generator)
+    pipeline.add_component("json_validator", json_validator)
+
+    pipeline.connect("prompt_builder.prompt", "llm.messages")
+    pipeline.connect("llm.replies", "json_validator.messages")
+
+    logger.info("Created Intent Detection Pipeline with JSON Schema validation.")
+    return pipeline
+
+
+@cache
+def create_faq_answering_pipeline() -> Pipeline | None:
+    """
+    Creates a RAG pipeline to answer user questions using the FAQ documents.
+    """
+    llm_generator = get_llm_generator()
+    if not llm_generator:
+        logger.error(
+            "LLM Generator is not available. Cannot create FAQ Answering Pipeline."
+        )
+        return None
+    pipeline = Pipeline()
+
+    prompt_template = """
+You are a helpful assistant for a maternal health chatbot. Answer the user's question based ONLY on the provided context information.
+If the context does not contain the answer, say that you do not have that information.
+
+Context:
+{% for doc in documents %}
+- {{ doc.content }}
+{% endfor %}
+
+User's Question: {{ user_question }}
+
+Answer:
+    """
+    prompt_builder = ChatPromptBuilder(
+        template=[ChatMessage.from_system(prompt_template)],
+    )
+
+    document_store = setup_document_store()
+    retriever = FilterRetriever(document_store=document_store)
+
+    pipeline.add_component("retriever", retriever)
+    pipeline.add_component("prompt_builder", prompt_builder)
+    pipeline.add_component("llm", llm_generator)
+
+    pipeline.connect("retriever.documents", "prompt_builder.documents")
+    pipeline.connect("prompt_builder.prompt", "llm.messages")
+
+    logger.info("Created FAQ Answering Pipeline.")
+    return pipeline
+
+
+# --- Running Pipelines ---
+def run_next_onboarding_question_pipeline(
+    pipeline: Pipeline,
+    user_context: dict[str, Any],
+    remaining_questions: list[dict],
+    chat_history: list[ChatMessage],
+) -> dict[str, Any] | None:
+    """
+    Run the next onboarding question selection pipeline and return the chosen question.
+
+    Args:
+        pipeline: The configured pipeline
+        user_context: Previously collected user data
+        remaining_questions: List of remaining questions to choose from
+        chat_history: List of chat history messages
+
+    Returns:
+        Dictionary containing the chosen question number and contextualized question
+    """
+    try:
+        result = pipeline.run(
+            {
+                "prompt_builder": {
+                    "user_context": user_context,
+                    "remaining_questions": remaining_questions,
+                    "chat_history": chat_history,
+                }
+            }
+        )
+
+        validated_responses = result.get("json_validator", {}).get("validated", [])
+
+        if validated_responses:
+            chosen_data = json.loads(validated_responses[0].text)
+            chosen_question_number = chosen_data.get("chosen_question_number")
+            contextualized_question = chosen_data.get("contextualized_question")
+
+            logger.info(
+                f"LLM chose question with question_number: {chosen_question_number}"
+            )
+            logger.info(f"LLM contextualized question: {contextualized_question}")
+
+            return {
+                "chosen_question_number": chosen_question_number,
+                "contextualized_question": contextualized_question,
+            }
+        else:
+            logger.warning("LLM failed to produce valid JSON response. Using fallback.")
+
+    except Exception as e:
+        logger.error(f"Unexpected error in pipeline execution: {e}")
+
+    # Fallback logic
+    if remaining_questions:
+        chosen_question_number = remaining_questions[0]["question_number"]
+        contextualized_question = remaining_questions[0]["content"]
+        logger.warning(
+            f"Falling back to first remaining question: question_number {chosen_question_number}"
+        )
+        return {
+            "chosen_question_number": chosen_question_number,
+            "contextualized_question": contextualized_question,
+        }
+    else:
+        logger.error("No remaining questions available to fall back on.")
+        return None
+
+
+def run_onboarding_data_extraction_pipeline(
+    pipeline: Pipeline,
+    user_response: str,
+    user_context: dict[str, Any],
+    chat_history: list[str],
+) -> dict[str, Any]:
+    """
+    Run the onboarding data extraction pipeline and return extracted data.
+
+    Args:
+        pipeline: The configured pipeline
+        user_response: User's latest message
+        user_context: Previously collected user data
+        chat_history: List of chat history messages
+
+    Returns:
+        Dictionary containing extracted data points
+    """
+    try:
+        result = pipeline.run(
+            {
+                "prompt_builder": {
+                    "user_response": user_response,
+                    "user_context": user_context,
+                    "chat_history": chat_history,
+                }
+            }
+        )
+
+        llm_response = result.get("llm", {})
+        replies = llm_response.get("replies", [])
+        if replies:
+            first_reply = replies[0]
+            tool_calls = getattr(first_reply, "tool_calls", []) or []
+
+            if tool_calls:
+                arguments = getattr(tool_calls[0], "arguments", {})
+                if isinstance(arguments, dict):
+                    validated_args = {}
+                    tool_schema = create_onboarding_tool().parameters
+                    schema_props = tool_schema.get("properties", {})
+
+                    for key, value in arguments.items():
+                        if key in schema_props:
+                            prop_details = schema_props[key]
+                            if "enum" in prop_details:
+                                if value in prop_details["enum"]:
+                                    validated_args[key] = value
+                            else:
+                                validated_args[key] = value
+                        else:
+                            validated_args[key] = value
+                    logger.info(f"Validated extracted data: {validated_args}")
+                    return validated_args
+                else:
+                    logger.warning("Tool arguments are not a dictionary.")
+                    return {}
+            else:
+                logger.warning("No tool calls found in LLM response")
+                return {}
+        else:
+            logger.warning("No replies found in LLM response")
+            return {}
+
+    except Exception as e:
+        logger.error(f"Error running extraction pipeline: {e}")
+        return {}
+
+
+def run_assessment_contextualization_pipeline(
+    pipeline: Pipeline, flow_id: str, question_number: int, user_context: dict[str, Any]
+) -> str | None:
+    """
+    Run the assessment contextualization pipeline to get a contextualized question.
+
+    Args:
+        pipeline: The configured pipeline
+        flow_id: The ID of the assessment flow
+        question_number: The question number to contextualize
+        user_context: Previously collected user data
+
+    Returns:
+        Contextualized question string or None if an error occurs
+    """
+    try:
+        filters = {
+            "operator": "AND",
+            "conditions": [
+                {"field": "meta.flow_id", "operator": "==", "value": flow_id},
+                {
+                    "field": "meta.question_number",
+                    "operator": "==",
+                    "value": question_number,
+                },
+            ],
+        }
+        result = pipeline.run(
+            {
+                "retriever": {"filters": filters},
+                "prompt_builder": {"user_context": user_context},
+            },
+            include_outputs_from=["retriever"],
+        )
+
+        retrieved_docs = result.get("retriever", {}).get("documents", [])
+        if not retrieved_docs:
+            logger.error(
+                f"Could not retrieve document for flow '{flow_id}' and question {question_number}."
+            )
+            return None
+
+        valid_responses = retrieved_docs[0].meta.get("valid_responses", [])
+
+        validated_json_list = result.get("json_validator", {}).get("validated", [])
+        if validated_json_list:
+            question_data = json.loads(validated_json_list[0].text)
+            contextualized_question_text = question_data.get("contextualized_question")
+
+            final_question = f"{contextualized_question_text}\n\n" + "\n".join(
+                ["Please reply with one of the following:"]
+                + [f"- '{vr}'" for vr in valid_responses]
+            )
+            return final_question.strip()
+
+        else:
+            logger.error("LLM failed to produce valid JSON.")
+            return None
+
+    except Exception as e:
+        logger.error(f"Error running assessment contextualization pipeline: {e}")
+        return None
+
+
+def run_assessment_response_validator_pipeline(
+    pipeline: Pipeline, user_response: str, valid_responses: list[str]
+) -> str | None:
+    """
+    Run the assessment response validator pipeline to validate a user's response.
+
+    Args:
+        pipeline: The configured pipeline.
+        user_response: User's response to validate.
+        valid_responses: A list of valid string responses for the current question.
+
+    Returns:
+        The validated response string, or None if the response is invalid/nonsense.
+    """
+    try:
+        valid_responses_schema = {
+            "type": "object",
+            "properties": {
+                "validated_response": {
+                    "type": "string",
+                    "description": "The validated response from the user.",
+                    "enum": valid_responses + ["nonsense"],
+                }
+            },
+            "required": ["validated_response"],
+        }
+
+        result = pipeline.run(
+            {
+                "prompt_builder": {
+                    "user_response": user_response,
+                    "valid_responses": valid_responses,
+                },
+                "json_validator": {"json_schema": valid_responses_schema},
+            }
+        )
+
+        if (
+            result
+            and "json_validator" in result
+            and result["json_validator"].get("validated")
+        ):
+            validated_message: ChatMessage = result["json_validator"]["validated"][0]
+            validated_json = json.loads(validated_message.text)
+            validated_response = validated_json.get("validated_response")
+
+            if validated_response != "nonsense":
+                return validated_response
+            else:
+                logger.warning(
+                    f"User response '{user_response}' was validated as 'nonsense'."
+                )
+                return None
+        else:
+            logger.warning(
+                f"Assessment response validation failed. LLM output did not match schema for user response: '{user_response}'"
+            )
+            return None
+
+    except json.JSONDecodeError as e:
+        logger.error(f"Failed to decode JSON from LLM response: {e}")
+        return None
+    except Exception as e:
+        logger.error(f"Error running assessment end response validation pipeline: {e}")
+        return None
+
+
+def run_assessment_end_response_validator_pipeline(
+    pipeline: Pipeline,
+    user_response: str,
+    valid_responses: list[str],
+    previous_message: str,
+) -> str | None:
+    """
+    Run the assessment end response validator pipeline to validate a user's response.
+
+    Args:
+        pipeline: The configured pipeline.
+        user_response: User's response to validate.
+        valid_responses: A list of valid string responses for the message.
+        previous_message: The message to which the user is responding.
+
+    Returns:
+        The validated response string, or None if the response is invalid/nonsense.
+    """
+    try:
+        valid_responses_schema = {
+            "type": "object",
+            "properties": {
+                "validated_response": {
+                    "type": "string",
+                    "description": "The validated response from the user.",
+                    "enum": valid_responses + ["nonsense"],
+                }
+            },
+            "required": ["validated_response"],
+        }
+        result = pipeline.run(
+            {
+                "prompt_builder": {
+                    "user_response": user_response,
+                    "valid_responses": valid_responses,
+                    "previous_message": previous_message,
+                },
+                "json_validator": {"json_schema": valid_responses_schema},
+            }
+        )
+
+        if (
+            result
+            and "json_validator" in result
+            and result["json_validator"]["validated"]
+        ):
+            validated_json = result["json_validator"]["validated"][0].meta["parsed"]
+            if validated_json["validated_response"] != "nonsense":
+                return validated_json["validated_response"]
+        else:
+            logger.warning("Assessment end response validation failed.")
+        return None
+
+    except Exception as e:
+        logger.error(f"Error running assessment end response validation pipeline: {e}")
+        return None
+
+
+def run_anc_survey_contextualization_pipeline(
+    pipeline: Pipeline,
+    user_context: dict[str, Any],
+    chat_history: list[str],
+    original_question: str,
+    valid_responses: list[str],
+) -> str:
+    """
+    Runs the ANC survey contextualization pipeline.
+    """
+    try:
+        result = pipeline.run(
+            {
+                "prompt_builder": {
+                    "user_context": user_context,
+                    "chat_history": chat_history,
+                    "original_question": original_question,
+                    "valid_responses": valid_responses,
+                }
+            }
+        )
+        validated_responses = result.get("json_validator", {}).get("validated", [])
+        if validated_responses:
+            question_data = json.loads(validated_responses[0].text)
+            return question_data.get("contextualized_question")
+        else:
+            logger.warning(
+                "Contextualization pipeline failed to produce valid JSON. Falling back to original question."
+            )
+            return original_question
+    except Exception as e:
+        logger.error(f"Error running ANC survey contextualization pipeline: {e}")
+        return original_question  # Fallback
+
+
+def run_clinic_visit_data_extraction_pipeline(
+    pipeline: Pipeline,
+    user_response: str,
+    previous_service_message: str,
+    valid_responses: list[str],
+) -> str | None:
+    """
+    Run the ANC survey data extraction pipeline and return extracted data.
+
+    Args:
+        pipeline: The configured pipeline
+        user_response: User's latest message
+        previous_service_message: Previous message sent to the user, to which they are responding.
+        valid_responses: A list of valid responses associated with the previous_service_message.
+
+    Returns:
+        String containing extracted data point
+    """
+    try:
+        valid_responses_schema = {
+            "type": "object",
+            "properties": {
+                "validated_response": {
+                    "type": "string",
+                    "description": "The validated response from the user.",
+                    "enum": valid_responses + ["nonsense"],
+                }
+            },
+            "required": ["validated_response"],
+        }
+        result = pipeline.run(
+            {
+                "prompt_builder": {
+                    "user_response": user_response,
+                    "previous_service_message": previous_service_message,
+                },
+                "json_validator": {"json_schema": valid_responses_schema},
+            }
+        )
+
+        if (
+            result
+            and "json_validator" in result
+            and result["json_validator"].get("validated")
+        ):
+            validated_message: ChatMessage = result["json_validator"]["validated"][0]
+            validated_json = json.loads(validated_message.text)
+            validated_response = validated_json.get("validated_response")
+
+            if validated_response != "nonsense":
+                return validated_response
+            else:
+                logger.warning(
+                    f"User response '{user_response}' was validated as 'nonsense'."
+                )
+                return None
+        else:
+            logger.warning(
+                f"Clinic visit data extraction failed. LLM output did not match schema for user response: '{user_response}'"
+            )
+            return None
+
+    except json.JSONDecodeError as e:
+        logger.error(f"Failed to decode JSON from LLM response: {e}")
+        return None
+    except Exception as e:
+        logger.error(f"Error running clinic visit data extraction pipeline: {e}")
+        return None
+
+
+def run_intent_detection_pipeline(
+    pipeline: Pipeline, last_question: str, user_response: str
+) -> dict[str, Any] | None:
+    """
+    Runs the intent detection pipeline.
+    """
+    try:
+        result = pipeline.run(
+            {
+                "prompt_builder": {
+                    "last_question": last_question,
+                    "user_response": user_response,
+                }
+            }
+        )
+        validated_responses = result.get("json_validator", {}).get("validated", [])
+        if validated_responses:
+            intent_data = json.loads(validated_responses[0].text)
+            logger.info(f"LLM classified intent as: {intent_data}")
+            return intent_data
+        else:
+            logger.warning("Intent pipeline failed to produce valid JSON response.")
+            return None
+    except Exception as e:
+        logger.error(f"Error running intent detection pipeline: {e}")
+        return None
+
+
+def run_faq_pipeline(
+    pipeline: Pipeline, user_question: str, filters: dict
+) -> dict[str, Any] | None:
+    """
+    Runs the FAQ answering pipeline.
+    """
+    try:
+        result = pipeline.run(
+            {
+                "retriever": {"filters": filters},
+                "prompt_builder": {"user_question": user_question},
+            }
+        )
+        llm_response = result.get("llm", {})
+        if llm_response and llm_response.get("replies"):
+            answer = llm_response["replies"][0].text
+            return {"answer": answer}
+        else:
+            logger.warning("No replies found in LLM response for FAQ pipeline")
+            return None
+
+    except Exception as e:
+        logger.error(f"Error running FAQ pipeline: {e}")
+        return None