--- conflicted
+++ resolved
@@ -173,17 +173,14 @@
 # PyPI configuration file
 .pypirc
 
-<<<<<<< HEAD
 # ChromaDB document store
 chroma_store_data
 
 # evaluation results
 evaluation_outputs/
 .vscode/
-=======
 # Weaviate document store
 weaviate_data/
 
 # Other files
-.python-version
->>>>>>> fd85fc6b
+.python-version